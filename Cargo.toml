--- conflicted
+++ resolved
@@ -25,20 +25,13 @@
 
 [workspace.dependencies]
 covenant-depositor       = { path = "contracts/depositor", version = "*" }
-<<<<<<< HEAD
-covenant-lp = { path = "contracts/lp", version = "*" }
-=======
->>>>>>> 5cffb435
+covenant-lp = { path = "contracts/lper", version = "*" }
 covenant-clock = { path = "contracts/clock" }
 covenant-clock-tester = { path = "contracts/clock-tester" }
 covenant-clock-derive = { path = "packages/clock-derive" }
-<<<<<<< HEAD
-covenant-ls = { path = "./contracts/ls" }
-=======
 covenant-ls = { path = "contracts/ls" }
 covenant-covenant = { path = "contracts/covenant" }
 covenant-holder = { path = "contracts/holder" }
->>>>>>> 5cffb435
 cw-fifo = { path = "packages/cw-fifo" }
 clock-derive = { path = "packages/clock-derive" }
 
@@ -47,7 +40,7 @@
 # updated. to find cosmwasm_std's sha function:
 # ```cargo tree --package cosmwasm-std```
 sha2 = "0.10.6"
-neutron-sdk = { git = "https://github.com/neutron-org/neutron-sdk", default-features = false, version = "0.5.0" }
+neutron-sdk = { git = "https://github.com/neutron-org/neutron-sdk", default-features = false }
 cosmos-sdk-proto = { version = "0.14.0", default-features = false }
 protobuf = { version = "3.2.0", features = ["with-bytes"] }
 serde-json-wasm = { version = "0.4.1" }
