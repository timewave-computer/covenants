[workspace]
members = [
  "packages/*",
  "contracts/*",
  "unit-tests/",
]
resolver = "2"

[workspace.package]
<<<<<<< HEAD
edition    = "2021"
license    = "BSD-3"
version    = "1.0.0"
repository = "https://github.com/timewave-computer/covenants"
# rust-version = "1.71.0"
=======
edition      = "2021"
license      = "Apache-2.0"
version      = "1.0.0"
repository = "https://github.com/timewave-computer/covenants/stride-covenant"

rust-version = "1.66"
>>>>>>> 65f26c4f

[workspace.metadata.scripts]
optimize = """docker run --rm -v "$(pwd)":/code \
  --mount type=volume,source="$(basename "$(pwd)")_cache",target=/target \
  --mount type=volume,source=registry_cache,target=/usr/local/cargo/registry \
  cosmwasm/optimizer:0.15.1
"""

[profile.release]
codegen-units    = 1
debug            = false
debug-assertions = false
incremental      = false
lto              = true
opt-level        = 3
overflow-checks  = true    # very important, do not turn these off.
panic            = 'abort'
rpath            = false

[workspace.dependencies]
valence-clock                      = { path = "contracts/clock" }
valence-clock-tester               = { path = "contracts/clock-tester" }
valence-ibc-forwarder              = { path = "contracts/ibc-forwarder" }
valence-remote-chain-splitter      = { path = "contracts/remote-chain-splitter" }
valence-native-splitter            = { path = "contracts/native-splitter" }
valence-swap-holder                = { path = "contracts/swap-holder" }
valence-covenant-swap              = { path = "contracts/swap-covenant" }
valence-interchain-router          = { path = "contracts/interchain-router" }
valence-two-party-pol-holder       = { path = "contracts/two-party-pol-holder" }
valence-covenant-two-party-pol     = { path = "contracts/two-party-pol-covenant" }
valence-astroport-liquid-pooler    = { path = "contracts/astroport-liquid-pooler" }
valence-native-router              = { path = "contracts/native-router" }
valence-osmo-liquid-pooler         = { path = "contracts/osmo-liquid-pooler" }
valence-outpost-osmo-liquid-pooler = { path = "contracts/outpost-osmo-liquid-pooler" }
valence-single-party-pol-holder    = { path = "contracts/single-party-pol-holder" }
valence-covenant-single-party-pol  = { path = "contracts/single-party-pol-covenant" }
valence-stride-liquid-staker       = { path = "contracts/stride-liquid-staker" }

# packages
polytone        = "1.0.0"
clock-derive    = { path = "packages/clock-derive" }
cw-fifo         = { path = "packages/cw-fifo" }
covenant-macros = { path = "packages/covenant-macros" }
covenant-utils  = { path = "packages/covenant-utils" }
# the sha2 version here is the same as the one used by
# cosmwasm-std. when bumping cosmwasm-std, this should also be
# updated. to find cosmwasm_std's sha function:
# ```cargo tree --package cosmwasm-std```
sha2             = "0.9.9"
neutron-sdk      = { git = "https://github.com/neutron-org/neutron-sdk", tag = "v0.8.0" }
cosmos-sdk-proto = { version = "0.14.0", default-features = false }
protobuf         = { version = "3.2.0", features = ["with-bytes"] }
serde-json-wasm  = { version = "0.4.1" }
base64           = "0.13.0"
prost            = "0.11"
prost-types      = "0.11"
bech32           = "0.9.0"
cosmwasm-schema  = "1.5.0"

cosmwasm-std = { version = "1.5.0", features = [
  "ibc3",
  "cosmwasm_1_1",
  "cosmwasm_1_2",
] }

cw-storage-plus = "1.2.0"
cw-utils        = "1.0.3"
getrandom       = { version = "0.2", features = ["js"] }
cw2             = "1.0.1"
serde           = { version = "1.0.145", default-features = false, features = ["derive"] }
thiserror       = "1.0.31"
schemars        = "0.8.10"
cw20            = { version = "0.15.1" }
cw20-base       = { version = "0.15.1" }
proc-macro2     = "1"
quote           = "1"
syn             = "1"

astroport = { git = "https://github.com/astroport-fi/astroport-core.git", rev = "700f66d" }

# dev-dependencies
cw-multi-test                  = { git = "https://github.com/Art3miX/cw-multi-test", branch = "main", features = ["cosmwasm_1_2"] }
anyhow                         = { version = "1.0.51" }
cw1-whitelist                  = "0.15"
astroport-token                = { git = "https://github.com/astroport-fi/astroport-core.git", rev = "700f66d" }
astroport-whitelist            = { git = "https://github.com/astroport-fi/astroport-core.git", rev = "700f66d" }
astroport-factory              = { git = "https://github.com/astroport-fi/astroport-core.git", rev = "700f66d" }
astroport-native-coin-registry = { git = "https://github.com/astroport-fi/astroport-core.git", rev = "700f66d" }
astroport-pair-stable          = { git = "https://github.com/astroport-fi/astroport-core.git", rev = "700f66d" }
astroport-pair-concentrated    = { git = "https://github.com/astroport-fi/astroport-core.git", rev = "700f66d" }
astroport-pair             = { git = "https://github.com/astroport-fi/astroport-core.git", rev = "700f66d" }
unit-tests = { path = "unit-tests" }<|MERGE_RESOLUTION|>--- conflicted
+++ resolved
@@ -7,20 +7,11 @@
 resolver = "2"
 
 [workspace.package]
-<<<<<<< HEAD
 edition    = "2021"
 license    = "BSD-3"
 version    = "1.0.0"
 repository = "https://github.com/timewave-computer/covenants"
 # rust-version = "1.71.0"
-=======
-edition      = "2021"
-license      = "Apache-2.0"
-version      = "1.0.0"
-repository = "https://github.com/timewave-computer/covenants/stride-covenant"
-
-rust-version = "1.66"
->>>>>>> 65f26c4f
 
 [workspace.metadata.scripts]
 optimize = """docker run --rm -v "$(pwd)":/code \
