#[cfg(not(feature = "library"))]
use cosmwasm_std::entry_point;
use cosmwasm_std::{
    to_binary, Binary, CosmosMsg, Deps, DepsMut, Env, MessageInfo, Reply, Response, StdResult,
    SubMsg, WasmMsg,
};
<<<<<<< HEAD

=======
use covenant_depositor::state::IBC_MSG_TRANSFER_TIMEOUT_TIMESTAMP;
>>>>>>> f4ed39dc
use cw2::set_contract_version;
use cw_utils::parse_reply_instantiate_data;

use crate::{
    error::ContractError,
    msg::{ExecuteMsg, InstantiateMsg, MigrateMsg, QueryMsg, Module},
    state::{
        CLOCK_CODE, COVENANT_CLOCK_ADDR, COVENANT_DEPOSITOR_ADDR, COVENANT_HOLDER_ADDR,
        COVENANT_LP_ADDR, COVENANT_LS_ADDR, DEPOSITOR_CODE, HOLDER_CODE, LP_CODE, LS_CODE,
        PRESET_CLOCK_FIELDS, PRESET_DEPOSITOR_FIELDS, PRESET_HOLDER_FIELDS, PRESET_LP_FIELDS,
        PRESET_LS_FIELDS,
    },
};

const CONTRACT_NAME: &str = "crates.io:covenant-covenant";
const CONTRACT_VERSION: &str = env!("CARGO_PKG_VERSION");
const DEFAULT_TIMEOUT_SECONDS: u64 = 60 * 60 * 24 * 7 * 2;

const CLOCK_REPLY_ID: u64 = 1u64;
const HOLDER_REPLY_ID: u64 = 2u64;
const LP_REPLY_ID: u64 = 3u64;
const LS_REPLY_ID: u64 = 4u64;
const DEPOSITOR_REPLY_ID: u64 = 5u64;

#[cfg_attr(not(feature = "library"), entry_point)]
pub fn instantiate(
    deps: DepsMut,
    env: Env,
    _info: MessageInfo,
    msg: InstantiateMsg,
) -> Result<Response, ContractError> {
    deps.api.debug("WASMDEBUG: instantiate");
    set_contract_version(deps.storage, CONTRACT_NAME, CONTRACT_VERSION)?;

    LP_CODE.save(deps.storage, &msg.preset_lp_fields.lp_code)?;
    DEPOSITOR_CODE.save(deps.storage, &msg.preset_depositor_fields.depositor_code)?;
    LS_CODE.save(deps.storage, &msg.preset_ls_fields.ls_code)?;
    HOLDER_CODE.save(deps.storage, &msg.preset_holder_fields.holder_code)?;
    CLOCK_CODE.save(deps.storage, &msg.preset_clock_fields.clock_code)?;

<<<<<<< HEAD
    PRESET_CLOCK_FIELDS.save(deps.storage, &msg.preset_clock_fields)?;
    PRESET_LP_FIELDS.save(deps.storage, &msg.preset_lp_fields)?;
    PRESET_LS_FIELDS.save(deps.storage, &msg.preset_ls_fields)?;
    PRESET_DEPOSITOR_FIELDS.save(deps.storage, &msg.preset_depositor_fields)?;
    PRESET_HOLDER_FIELDS.save(deps.storage, &msg.preset_holder_fields)?;
=======
    CLOCK_INSTANTIATION_DATA.save(deps.storage, &msg.clock_instantiate)?;
    LP_INSTANTIATION_DATA.save(deps.storage, &msg.lp_instantiate)?;
    LS_INSTANTIATION_DATA.save(deps.storage, &msg.ls_instantiate)?;
    DEPOSITOR_INSTANTIATION_DATA.save(deps.storage, &msg.depositor_instantiate)?;
    HOLDER_INSTANTIATION_DATA.save(deps.storage, &msg.holder_instantiate)?;
    let timeout = if let Some(timestamp) = msg.ibc_msg_transfer_timeout_timestamp {
        timestamp
    } else {
        DEFAULT_TIMEOUT_SECONDS
    };
    IBC_MSG_TRANSFER_TIMEOUT_TIMESTAMP.save(deps.storage, &timeout)?;
>>>>>>> f4ed39dc

    let clock_instantiate_tx = CosmosMsg::Wasm(WasmMsg::Instantiate {
        admin: Some(env.contract.address.to_string()),
        code_id: msg.preset_clock_fields.clock_code,
        msg: to_binary(&msg.preset_clock_fields.clone().to_instantiate_msg())?,
        funds: vec![],
        label: msg.preset_clock_fields.label,
    });

    // instantiate clock first
<<<<<<< HEAD
    Ok(Response::default()
        .add_attribute("method", "instantiate")
        .add_submessage(SubMsg::reply_always(
            clock_instantiate_tx,
            CLOCK_REPLY_ID,
        ))
    )
=======
    Ok(Response::default().add_submessage(SubMsg::reply_on_success(
        clock_instantiate_tx,
        CLOCK_REPLY_ID,
    )))
}

#[cfg_attr(not(feature = "library"), entry_point)]
pub fn execute(
    deps: DepsMut,
    _env: Env,
    _info: MessageInfo,
    msg: ExecuteMsg,
) -> Result<Response, ContractError> {
    deps.api
        .debug(format!("WASMDEBUG: execute: received msg: {:?}", msg).as_str());

    Ok(Response::default())
}

#[cfg_attr(not(feature = "library"), entry_point)]
pub fn query(deps: Deps, _env: Env, msg: QueryMsg) -> StdResult<Binary> {
    match msg {
        QueryMsg::DepositorAddress {} => {
            Ok(to_binary(&COVENANT_DEPOSITOR_ADDR.may_load(deps.storage)?)?)
        }
        QueryMsg::ClockAddress {} => Ok(to_binary(&COVENANT_CLOCK_ADDR.may_load(deps.storage)?)?),
        QueryMsg::LpAddress {} => Ok(to_binary(&COVENANT_LP_ADDR.may_load(deps.storage)?)?),
        QueryMsg::LsAddress {} => Ok(to_binary(&COVENANT_LS_ADDR.may_load(deps.storage)?)?),
        QueryMsg::HolderAddress {} => Ok(to_binary(&COVENANT_HOLDER_ADDR.may_load(deps.storage)?)?),
    }
}

#[cfg_attr(not(feature = "library"), entry_point)]
pub fn migrate(deps: DepsMut, _env: Env, msg: MigrateMsg) -> StdResult<Response> {
    deps.api.debug("WASMDEBUG: migrate");

    match msg {
        MigrateMsg::UpdateConfig {
            clock,
            depositor,
            lp,
            ls,
            holder,
        } => {
            let mut migrate_msgs = vec![];

            if let Some(clock) = clock {
                migrate_msgs.push(WasmMsg::Migrate {
                    contract_addr: COVENANT_CLOCK_ADDR.load(deps.storage)?,
                    new_code_id: CLOCK_CODE.load(deps.storage)?,
                    msg: to_binary(&clock)?,
                })
            }

            if let Some(depositor) = depositor {
                migrate_msgs.push(WasmMsg::Migrate {
                    contract_addr: COVENANT_DEPOSITOR_ADDR.load(deps.storage)?,
                    new_code_id: DEPOSITOR_CODE.load(deps.storage)?,
                    msg: to_binary(&depositor)?,
                })
            }

            if let Some(lp) = lp {
                migrate_msgs.push(WasmMsg::Migrate {
                    contract_addr: COVENANT_LP_ADDR.load(deps.storage)?,
                    new_code_id: LP_CODE.load(deps.storage)?,
                    msg: to_binary(&lp)?,
                })
            }

            if let Some(ls) = ls {
                migrate_msgs.push(WasmMsg::Migrate {
                    contract_addr: COVENANT_LS_ADDR.load(deps.storage)?,
                    new_code_id: LS_CODE.load(deps.storage)?,
                    msg: to_binary(&ls)?,
                })
            }

            if let Some(holder) = holder {
                migrate_msgs.push(WasmMsg::Migrate {
                    contract_addr: COVENANT_HOLDER_ADDR.load(deps.storage)?,
                    new_code_id: HOLDER_CODE.load(deps.storage)?,
                    msg: to_binary(&holder)?,
                })
            }

            Ok(Response::default().add_messages(migrate_msgs))
        },
        MigrateMsg::ReregisterICA { addr, module } => {
            let message = match module {
                Module::Depositor => to_binary(&covenant_depositor::msg::MigrateMsg::ReregisterICA {  })?,
                Module::LS => to_binary(&covenant_ls::msg::MigrateMsg::ReregisterICA {  })?,
            };

            let migrate_msg = WasmMsg::Migrate { 
                contract_addr: addr,
                new_code_id: 0, // not taken into account on receiving end
                msg: to_binary(&message)?,
            };
            Ok(Response::default().add_message(migrate_msg))
        }
    }
>>>>>>> f4ed39dc
}

#[cfg_attr(not(feature = "library"), entry_point)]
pub fn reply(deps: DepsMut, env: Env, msg: Reply) -> Result<Response, ContractError> {
    match msg.id {
        CLOCK_REPLY_ID => handle_clock_reply(deps, env, msg),
        HOLDER_REPLY_ID => handle_holder_reply(deps, env, msg),
        LP_REPLY_ID => handle_lp_reply(deps, env, msg),
        LS_REPLY_ID => handle_ls_reply(deps, env, msg),
        DEPOSITOR_REPLY_ID => handle_depositor_reply(deps, env, msg),
        _ => Err(ContractError::UnknownReplyId {}),
    }
}

pub fn handle_clock_reply(deps: DepsMut, env: Env, msg: Reply) -> Result<Response, ContractError> {
    deps.api.debug("WASMDEBUG: clock reply");

    let parsed_data = parse_reply_instantiate_data(msg);
    match parsed_data {
        Ok(response) => {
            // successful clock instantiation means we are ready to proceed with
            // remaining instantiations
            COVENANT_CLOCK_ADDR.save(deps.storage, &response.contract_address)?;

            let code_id = HOLDER_CODE.load(deps.storage)?;
            let preset_holder_fields = PRESET_HOLDER_FIELDS.load(deps.storage)?;

            let holder_instantiate_tx = CosmosMsg::Wasm(WasmMsg::Instantiate {
                admin: Some(env.contract.address.to_string()),
                code_id,
                msg: to_binary(&preset_holder_fields.clone().to_instantiate_msg())?,
                funds: vec![],
                label: preset_holder_fields.label,
            });

            Ok(Response::default()
                .add_attribute("method", "handle_clock_reply")
                .add_submessage(SubMsg::reply_always(
                    holder_instantiate_tx,
                    HOLDER_REPLY_ID,
                ))
            )
        }
        Err(_err) => Err(ContractError::ContractInstantiationError {
            contract: "clock".to_string(),
        }),
    }
}

pub fn handle_holder_reply(deps: DepsMut, env: Env, msg: Reply) -> Result<Response, ContractError> {
    deps.api.debug("WASMDEBUG: holder reply");

    let parsed_data = parse_reply_instantiate_data(msg);
    match parsed_data {
        Ok(response) => {
            COVENANT_HOLDER_ADDR.save(deps.storage, &response.contract_address)?;

            let code_id = LP_CODE.load(deps.storage)?;
            let clock_addr = COVENANT_CLOCK_ADDR.load(deps.storage)?;
            let preset_lp_fields = PRESET_LP_FIELDS.load(deps.storage)?;

            let instantiate_msg = preset_lp_fields
                .clone()
                .to_instantiate_msg(clock_addr, response.contract_address);

            let lp_instantiate_tx: CosmosMsg = CosmosMsg::Wasm(WasmMsg::Instantiate {
                admin: Some(env.contract.address.to_string()),
                code_id,
                msg: to_binary(&instantiate_msg)?,
                funds: vec![],
                label: preset_lp_fields.label,
            });

            Ok(Response::default()
                .add_attribute("method", "handle_holder_reply")
                .add_submessage(SubMsg::reply_always(lp_instantiate_tx, LP_REPLY_ID)))
        }
        Err(_err) => Err(ContractError::ContractInstantiationError {
            contract: "holder".to_string(),
        }),
    }
}

pub fn handle_lp_reply(deps: DepsMut, env: Env, msg: Reply) -> Result<Response, ContractError> {
    deps.api.debug("WASMDEBUG: lp reply");

    let parsed_data = parse_reply_instantiate_data(msg);
    match parsed_data {
        Ok(response) => {
            // store the lp address to fill other InstantiateMsg
            COVENANT_LP_ADDR.save(deps.storage, &response.contract_address)?;

            // load missing params
            let clock_address = COVENANT_CLOCK_ADDR.load(deps.storage)?;
            let code_id = LS_CODE.load(deps.storage)?;
            let preset_ls_fields = PRESET_LS_FIELDS.load(deps.storage)?;

            let instantiate_msg = preset_ls_fields.clone().to_instantiate_msg(
                clock_address,
                response.contract_address,
            );

            let ls_instantiate_tx = CosmosMsg::Wasm(WasmMsg::Instantiate {
                admin: Some(env.contract.address.to_string()),
                code_id,
                msg: to_binary(&instantiate_msg)?,
                funds: vec![],
                label: preset_ls_fields.label,
            });

            Ok(Response::default()
                .add_attribute("method", "handle_lp_reply")
                .add_submessage(SubMsg::reply_always(ls_instantiate_tx, LS_REPLY_ID)
            ))
        }
        Err(_err) => Err(ContractError::ContractInstantiationError {
            contract: "lp".to_string(),
        }),
    }
}

pub fn handle_ls_reply(deps: DepsMut, env: Env, msg: Reply) -> Result<Response, ContractError> {
    deps.api.debug("WASMDEBUG: ls reply");

    let parsed_data = parse_reply_instantiate_data(msg);
    match parsed_data {
        Ok(response) => {
            COVENANT_LS_ADDR.save(deps.storage, &response.contract_address)?;

            let clock_addr = COVENANT_CLOCK_ADDR.load(deps.storage)?;
            let lp_addr = COVENANT_LP_ADDR.load(deps.storage)?;
            let code_id = DEPOSITOR_CODE.load(deps.storage)?;
            let preset_depositor_fields = PRESET_DEPOSITOR_FIELDS.load(deps.storage)?;

            let instantiate_msg = preset_depositor_fields.clone().to_instantiate_msg(
                "to be queried".to_string(),
                clock_addr,
                response.contract_address,
                lp_addr,
            );

            let depositor_instantiate_tx = CosmosMsg::Wasm(WasmMsg::Instantiate {
                admin: Some(env.contract.address.to_string()),
                code_id,
                msg: to_binary(&instantiate_msg)?,
                funds: vec![],
                label: preset_depositor_fields.label,
            });

            Ok(Response::default()
                .add_attribute("method", "handle_holder_reply")
                .add_submessage(SubMsg::reply_always(
                    depositor_instantiate_tx,
                    DEPOSITOR_REPLY_ID,
                ))
            )
        }
        Err(_err) => Err(ContractError::ContractInstantiationError {
            contract: "ls".to_string(),
        }),
    }
}


pub fn handle_depositor_reply(deps: DepsMut, env: Env, msg: Reply) -> Result<Response, ContractError> {
    deps.api.debug("WASMDEBUG: depositor reply");

    let parsed_data = parse_reply_instantiate_data(msg);
    match parsed_data {
        Ok(response) => {
            COVENANT_DEPOSITOR_ADDR.save(deps.storage, &response.contract_address)?;

            Ok(Response::default().add_attribute("method", "handle_depositor_reply"))
        }
        Err(_err) => Err(ContractError::ContractInstantiationError { contract: "depositor".to_string() }),
    }
}

#[cfg_attr(not(feature = "library"), entry_point)]
pub fn execute(
    deps: DepsMut,
    _env: Env,
    _info: MessageInfo,
    msg: ExecuteMsg,
) -> Result<Response, ContractError> {
    deps.api
        .debug(format!("WASMDEBUG: execute: received msg: {:?}", msg).as_str());

    Ok(Response::default())
}

#[cfg_attr(not(feature = "library"), entry_point)]
pub fn query(deps: Deps, _env: Env, msg: QueryMsg) -> StdResult<Binary> {
    match msg {
        QueryMsg::DepositorAddress {} => {
            Ok(to_binary(&COVENANT_DEPOSITOR_ADDR.may_load(deps.storage)?)?)
        }
        QueryMsg::ClockAddress {} => Ok(to_binary(&COVENANT_CLOCK_ADDR.may_load(deps.storage)?)?),
        QueryMsg::LpAddress {} => Ok(to_binary(&COVENANT_LP_ADDR.may_load(deps.storage)?)?),
        QueryMsg::LsAddress {} => Ok(to_binary(&COVENANT_LS_ADDR.may_load(deps.storage)?)?),
        QueryMsg::HolderAddress {} => Ok(to_binary(&COVENANT_HOLDER_ADDR.may_load(deps.storage)?)?),
    }
}

#[cfg_attr(not(feature = "library"), entry_point)]
pub fn migrate(deps: DepsMut, _env: Env, msg: MigrateMsg) -> StdResult<Response> {
    deps.api.debug("WASMDEBUG: migrate");

    match msg {
        MigrateMsg::MigrateContracts {
            clock,
            depositor,
            lp,
            ls,
            holder,
        } => {
            let mut migrate_msgs = vec![];

            if let Some(clock) = clock {
                migrate_msgs.push(WasmMsg::Migrate {
                    contract_addr: COVENANT_CLOCK_ADDR.load(deps.storage)?,
                    new_code_id: CLOCK_CODE.load(deps.storage)?,
                    msg: to_binary(&clock)?,
                })
            }

            if let Some(depositor) = depositor {
                migrate_msgs.push(WasmMsg::Migrate {
                    contract_addr: COVENANT_DEPOSITOR_ADDR.load(deps.storage)?,
                    new_code_id: DEPOSITOR_CODE.load(deps.storage)?,
                    msg: to_binary(&depositor)?,
                })
            }

            if let Some(lp) = lp {
                migrate_msgs.push(WasmMsg::Migrate {
                    contract_addr: COVENANT_LP_ADDR.load(deps.storage)?,
                    new_code_id: LP_CODE.load(deps.storage)?,
                    msg: to_binary(&lp)?,
                })
            }

            if let Some(ls) = ls {
                migrate_msgs.push(WasmMsg::Migrate {
                    contract_addr: COVENANT_LS_ADDR.load(deps.storage)?,
                    new_code_id: LS_CODE.load(deps.storage)?,
                    msg: to_binary(&ls)?,
                })
            }

            if let Some(holder) = holder {
                migrate_msgs.push(WasmMsg::Migrate {
                    contract_addr: COVENANT_HOLDER_ADDR.load(deps.storage)?,
                    new_code_id: HOLDER_CODE.load(deps.storage)?,
                    msg: to_binary(&holder)?,
                })
            }

            Ok(Response::default()
                .add_attribute("method", "update_config")
                .add_messages(migrate_msgs))
        }
    }
}<|MERGE_RESOLUTION|>--- conflicted
+++ resolved
@@ -4,11 +4,8 @@
     to_binary, Binary, CosmosMsg, Deps, DepsMut, Env, MessageInfo, Reply, Response, StdResult,
     SubMsg, WasmMsg,
 };
-<<<<<<< HEAD
-
-=======
+
 use covenant_depositor::state::IBC_MSG_TRANSFER_TIMEOUT_TIMESTAMP;
->>>>>>> f4ed39dc
 use cw2::set_contract_version;
 use cw_utils::parse_reply_instantiate_data;
 
@@ -49,25 +46,17 @@
     HOLDER_CODE.save(deps.storage, &msg.preset_holder_fields.holder_code)?;
     CLOCK_CODE.save(deps.storage, &msg.preset_clock_fields.clock_code)?;
 
-<<<<<<< HEAD
     PRESET_CLOCK_FIELDS.save(deps.storage, &msg.preset_clock_fields)?;
     PRESET_LP_FIELDS.save(deps.storage, &msg.preset_lp_fields)?;
     PRESET_LS_FIELDS.save(deps.storage, &msg.preset_ls_fields)?;
     PRESET_DEPOSITOR_FIELDS.save(deps.storage, &msg.preset_depositor_fields)?;
     PRESET_HOLDER_FIELDS.save(deps.storage, &msg.preset_holder_fields)?;
-=======
-    CLOCK_INSTANTIATION_DATA.save(deps.storage, &msg.clock_instantiate)?;
-    LP_INSTANTIATION_DATA.save(deps.storage, &msg.lp_instantiate)?;
-    LS_INSTANTIATION_DATA.save(deps.storage, &msg.ls_instantiate)?;
-    DEPOSITOR_INSTANTIATION_DATA.save(deps.storage, &msg.depositor_instantiate)?;
-    HOLDER_INSTANTIATION_DATA.save(deps.storage, &msg.holder_instantiate)?;
     let timeout = if let Some(timestamp) = msg.ibc_msg_transfer_timeout_timestamp {
         timestamp
     } else {
         DEFAULT_TIMEOUT_SECONDS
     };
     IBC_MSG_TRANSFER_TIMEOUT_TIMESTAMP.save(deps.storage, &timeout)?;
->>>>>>> f4ed39dc
 
     let clock_instantiate_tx = CosmosMsg::Wasm(WasmMsg::Instantiate {
         admin: Some(env.contract.address.to_string()),
@@ -78,7 +67,6 @@
     });
 
     // instantiate clock first
-<<<<<<< HEAD
     Ok(Response::default()
         .add_attribute("method", "instantiate")
         .add_submessage(SubMsg::reply_always(
@@ -86,110 +74,6 @@
             CLOCK_REPLY_ID,
         ))
     )
-=======
-    Ok(Response::default().add_submessage(SubMsg::reply_on_success(
-        clock_instantiate_tx,
-        CLOCK_REPLY_ID,
-    )))
-}
-
-#[cfg_attr(not(feature = "library"), entry_point)]
-pub fn execute(
-    deps: DepsMut,
-    _env: Env,
-    _info: MessageInfo,
-    msg: ExecuteMsg,
-) -> Result<Response, ContractError> {
-    deps.api
-        .debug(format!("WASMDEBUG: execute: received msg: {:?}", msg).as_str());
-
-    Ok(Response::default())
-}
-
-#[cfg_attr(not(feature = "library"), entry_point)]
-pub fn query(deps: Deps, _env: Env, msg: QueryMsg) -> StdResult<Binary> {
-    match msg {
-        QueryMsg::DepositorAddress {} => {
-            Ok(to_binary(&COVENANT_DEPOSITOR_ADDR.may_load(deps.storage)?)?)
-        }
-        QueryMsg::ClockAddress {} => Ok(to_binary(&COVENANT_CLOCK_ADDR.may_load(deps.storage)?)?),
-        QueryMsg::LpAddress {} => Ok(to_binary(&COVENANT_LP_ADDR.may_load(deps.storage)?)?),
-        QueryMsg::LsAddress {} => Ok(to_binary(&COVENANT_LS_ADDR.may_load(deps.storage)?)?),
-        QueryMsg::HolderAddress {} => Ok(to_binary(&COVENANT_HOLDER_ADDR.may_load(deps.storage)?)?),
-    }
-}
-
-#[cfg_attr(not(feature = "library"), entry_point)]
-pub fn migrate(deps: DepsMut, _env: Env, msg: MigrateMsg) -> StdResult<Response> {
-    deps.api.debug("WASMDEBUG: migrate");
-
-    match msg {
-        MigrateMsg::UpdateConfig {
-            clock,
-            depositor,
-            lp,
-            ls,
-            holder,
-        } => {
-            let mut migrate_msgs = vec![];
-
-            if let Some(clock) = clock {
-                migrate_msgs.push(WasmMsg::Migrate {
-                    contract_addr: COVENANT_CLOCK_ADDR.load(deps.storage)?,
-                    new_code_id: CLOCK_CODE.load(deps.storage)?,
-                    msg: to_binary(&clock)?,
-                })
-            }
-
-            if let Some(depositor) = depositor {
-                migrate_msgs.push(WasmMsg::Migrate {
-                    contract_addr: COVENANT_DEPOSITOR_ADDR.load(deps.storage)?,
-                    new_code_id: DEPOSITOR_CODE.load(deps.storage)?,
-                    msg: to_binary(&depositor)?,
-                })
-            }
-
-            if let Some(lp) = lp {
-                migrate_msgs.push(WasmMsg::Migrate {
-                    contract_addr: COVENANT_LP_ADDR.load(deps.storage)?,
-                    new_code_id: LP_CODE.load(deps.storage)?,
-                    msg: to_binary(&lp)?,
-                })
-            }
-
-            if let Some(ls) = ls {
-                migrate_msgs.push(WasmMsg::Migrate {
-                    contract_addr: COVENANT_LS_ADDR.load(deps.storage)?,
-                    new_code_id: LS_CODE.load(deps.storage)?,
-                    msg: to_binary(&ls)?,
-                })
-            }
-
-            if let Some(holder) = holder {
-                migrate_msgs.push(WasmMsg::Migrate {
-                    contract_addr: COVENANT_HOLDER_ADDR.load(deps.storage)?,
-                    new_code_id: HOLDER_CODE.load(deps.storage)?,
-                    msg: to_binary(&holder)?,
-                })
-            }
-
-            Ok(Response::default().add_messages(migrate_msgs))
-        },
-        MigrateMsg::ReregisterICA { addr, module } => {
-            let message = match module {
-                Module::Depositor => to_binary(&covenant_depositor::msg::MigrateMsg::ReregisterICA {  })?,
-                Module::LS => to_binary(&covenant_ls::msg::MigrateMsg::ReregisterICA {  })?,
-            };
-
-            let migrate_msg = WasmMsg::Migrate { 
-                contract_addr: addr,
-                new_code_id: 0, // not taken into account on receiving end
-                msg: to_binary(&message)?,
-            };
-            Ok(Response::default().add_message(migrate_msg))
-        }
-    }
->>>>>>> f4ed39dc
 }
 
 #[cfg_attr(not(feature = "library"), entry_point)]
@@ -281,7 +165,7 @@
         Ok(response) => {
             // store the lp address to fill other InstantiateMsg
             COVENANT_LP_ADDR.save(deps.storage, &response.contract_address)?;
-
+            let ibc_msg_transfer_timeout_timestamp = IBC_MSG_TRANSFER_TIMEOUT_TIMESTAMP.load(deps.storage)?;
             // load missing params
             let clock_address = COVENANT_CLOCK_ADDR.load(deps.storage)?;
             let code_id = LS_CODE.load(deps.storage)?;
@@ -290,6 +174,7 @@
             let instantiate_msg = preset_ls_fields.clone().to_instantiate_msg(
                 clock_address,
                 response.contract_address,
+                ibc_msg_transfer_timeout_timestamp
             );
 
             let ls_instantiate_tx = CosmosMsg::Wasm(WasmMsg::Instantiate {
@@ -323,12 +208,13 @@
             let lp_addr = COVENANT_LP_ADDR.load(deps.storage)?;
             let code_id = DEPOSITOR_CODE.load(deps.storage)?;
             let preset_depositor_fields = PRESET_DEPOSITOR_FIELDS.load(deps.storage)?;
-
+            let ibc_msg_transfer_timeout_timestamp = IBC_MSG_TRANSFER_TIMEOUT_TIMESTAMP.load(deps.storage)?;
             let instantiate_msg = preset_depositor_fields.clone().to_instantiate_msg(
                 "to be queried".to_string(),
                 clock_addr,
                 response.contract_address,
                 lp_addr,
+                ibc_msg_transfer_timeout_timestamp,
             );
 
             let depositor_instantiate_tx = CosmosMsg::Wasm(WasmMsg::Instantiate {
@@ -448,9 +334,20 @@
                 })
             }
 
-            Ok(Response::default()
-                .add_attribute("method", "update_config")
-                .add_messages(migrate_msgs))
+            Ok(Response::default().add_messages(migrate_msgs))
+        },
+        MigrateMsg::ReregisterICA { addr, module } => {
+            let message = match module {
+                Module::Depositor => to_binary(&covenant_depositor::msg::MigrateMsg::ReregisterICA {  })?,
+                Module::LS => to_binary(&covenant_ls::msg::MigrateMsg::ReregisterICA {  })?,
+            };
+
+            let migrate_msg = WasmMsg::Migrate { 
+                contract_addr: addr,
+                new_code_id: 0, // not taken into account on receiving end
+                msg: to_binary(&message)?,
+            };
+            Ok(Response::default().add_message(migrate_msg))
         }
     }
 }