#[cfg(not(feature = "library"))]
use cosmwasm_std::entry_point;
use cosmwasm_std::{
    to_binary, Binary, CosmosMsg, Deps, DepsMut, Env, MessageInfo, Reply, Response, StdResult,
    SubMsg, WasmMsg,
};
<<<<<<< HEAD
use covenant_depositor::state::IBC_MSG_TRANSFER_TIMEOUT_TIMESTAMP;
=======

>>>>>>> 4010f993
use cw2::set_contract_version;
use cw_utils::parse_reply_instantiate_data;

use crate::{
    error::ContractError,
    msg::{ExecuteMsg, InstantiateMsg, MigrateMsg, QueryMsg, Module},
    state::{
        CLOCK_CODE, COVENANT_CLOCK_ADDR, COVENANT_DEPOSITOR_ADDR, COVENANT_HOLDER_ADDR,
        COVENANT_LP_ADDR, COVENANT_LS_ADDR, DEPOSITOR_CODE, HOLDER_CODE, LP_CODE, LS_CODE,
        PRESET_CLOCK_FIELDS, PRESET_DEPOSITOR_FIELDS, PRESET_HOLDER_FIELDS, PRESET_LP_FIELDS,
        PRESET_LS_FIELDS, POOL_ADDRESS,
    },
};

const CONTRACT_NAME: &str = "crates.io:covenant-covenant";
const CONTRACT_VERSION: &str = env!("CARGO_PKG_VERSION");
const DEFAULT_TIMEOUT_SECONDS: u64 = 60 * 60 * 24 * 7 * 2;

const CLOCK_REPLY_ID: u64 = 1u64;
const HOLDER_REPLY_ID: u64 = 2u64;
const LP_REPLY_ID: u64 = 3u64;
const LS_REPLY_ID: u64 = 4u64;
const DEPOSITOR_REPLY_ID: u64 = 5u64;

#[cfg_attr(not(feature = "library"), entry_point)]
pub fn instantiate(
    deps: DepsMut,
    env: Env,
    _info: MessageInfo,
    msg: InstantiateMsg,
) -> Result<Response, ContractError> {
    deps.api.debug("WASMDEBUG: instantiate");
    set_contract_version(deps.storage, CONTRACT_NAME, CONTRACT_VERSION)?;

    LP_CODE.save(deps.storage, &msg.preset_lp_fields.lp_code)?;
    DEPOSITOR_CODE.save(deps.storage, &msg.preset_depositor_fields.depositor_code)?;
    LS_CODE.save(deps.storage, &msg.preset_ls_fields.ls_code)?;
    HOLDER_CODE.save(deps.storage, &msg.preset_holder_fields.holder_code)?;
    CLOCK_CODE.save(deps.storage, &msg.preset_clock_fields.clock_code)?;

<<<<<<< HEAD
    CLOCK_INSTANTIATION_DATA.save(deps.storage, &msg.clock_instantiate)?;
    LP_INSTANTIATION_DATA.save(deps.storage, &msg.lp_instantiate)?;
    LS_INSTANTIATION_DATA.save(deps.storage, &msg.ls_instantiate)?;
    DEPOSITOR_INSTANTIATION_DATA.save(deps.storage, &msg.depositor_instantiate)?;
    HOLDER_INSTANTIATION_DATA.save(deps.storage, &msg.holder_instantiate)?;
    let timeout = if let Some(timestamp) = msg.ibc_msg_transfer_timeout_timestamp {
        timestamp
    } else {
        DEFAULT_TIMEOUT_SECONDS
    };
    IBC_MSG_TRANSFER_TIMEOUT_TIMESTAMP.save(deps.storage, &timeout)?;
=======
    PRESET_CLOCK_FIELDS.save(deps.storage, &msg.preset_clock_fields)?;
    PRESET_LP_FIELDS.save(deps.storage, &msg.preset_lp_fields)?;
    PRESET_LS_FIELDS.save(deps.storage, &msg.preset_ls_fields)?;
    PRESET_DEPOSITOR_FIELDS.save(deps.storage, &msg.preset_depositor_fields)?;
    PRESET_HOLDER_FIELDS.save(deps.storage, &msg.preset_holder_fields)?;
>>>>>>> 4010f993

    POOL_ADDRESS.save(deps.storage, &msg.pool_address)?;
    
    let clock_instantiate_tx = CosmosMsg::Wasm(WasmMsg::Instantiate {
        admin: Some(env.contract.address.to_string()),
        code_id: msg.preset_clock_fields.clock_code,
        msg: to_binary(&msg.preset_clock_fields.clone().to_instantiate_msg())?,
        funds: vec![],
        label: msg.preset_clock_fields.label,
    });

    // instantiate clock first
<<<<<<< HEAD
    Ok(Response::default().add_submessage(SubMsg::reply_on_success(
        clock_instantiate_tx,
        CLOCK_REPLY_ID,
    )))
}

#[cfg_attr(not(feature = "library"), entry_point)]
pub fn execute(
    deps: DepsMut,
    _env: Env,
    _info: MessageInfo,
    msg: ExecuteMsg,
) -> Result<Response, ContractError> {
    deps.api
        .debug(format!("WASMDEBUG: execute: received msg: {:?}", msg).as_str());

    Ok(Response::default())
}

#[cfg_attr(not(feature = "library"), entry_point)]
pub fn query(deps: Deps, _env: Env, msg: QueryMsg) -> StdResult<Binary> {
    match msg {
        QueryMsg::DepositorAddress {} => {
            Ok(to_binary(&COVENANT_DEPOSITOR_ADDR.may_load(deps.storage)?)?)
        }
        QueryMsg::ClockAddress {} => Ok(to_binary(&COVENANT_CLOCK_ADDR.may_load(deps.storage)?)?),
        QueryMsg::LpAddress {} => Ok(to_binary(&COVENANT_LP_ADDR.may_load(deps.storage)?)?),
        QueryMsg::LsAddress {} => Ok(to_binary(&COVENANT_LS_ADDR.may_load(deps.storage)?)?),
        QueryMsg::HolderAddress {} => Ok(to_binary(&COVENANT_HOLDER_ADDR.may_load(deps.storage)?)?),
    }
}

#[cfg_attr(not(feature = "library"), entry_point)]
pub fn migrate(deps: DepsMut, _env: Env, msg: MigrateMsg) -> StdResult<Response> {
    deps.api.debug("WASMDEBUG: migrate");

    match msg {
        MigrateMsg::UpdateConfig {
            clock,
            depositor,
            lp,
            ls,
            holder,
        } => {
            let mut migrate_msgs = vec![];

            if let Some(clock) = clock {
                migrate_msgs.push(WasmMsg::Migrate {
                    contract_addr: COVENANT_CLOCK_ADDR.load(deps.storage)?,
                    new_code_id: CLOCK_CODE.load(deps.storage)?,
                    msg: to_binary(&clock)?,
                })
            }

            if let Some(depositor) = depositor {
                migrate_msgs.push(WasmMsg::Migrate {
                    contract_addr: COVENANT_DEPOSITOR_ADDR.load(deps.storage)?,
                    new_code_id: DEPOSITOR_CODE.load(deps.storage)?,
                    msg: to_binary(&depositor)?,
                })
            }

            if let Some(lp) = lp {
                migrate_msgs.push(WasmMsg::Migrate {
                    contract_addr: COVENANT_LP_ADDR.load(deps.storage)?,
                    new_code_id: LP_CODE.load(deps.storage)?,
                    msg: to_binary(&lp)?,
                })
            }

            if let Some(ls) = ls {
                migrate_msgs.push(WasmMsg::Migrate {
                    contract_addr: COVENANT_LS_ADDR.load(deps.storage)?,
                    new_code_id: LS_CODE.load(deps.storage)?,
                    msg: to_binary(&ls)?,
                })
            }

            if let Some(holder) = holder {
                migrate_msgs.push(WasmMsg::Migrate {
                    contract_addr: COVENANT_HOLDER_ADDR.load(deps.storage)?,
                    new_code_id: HOLDER_CODE.load(deps.storage)?,
                    msg: to_binary(&holder)?,
                })
            }

            Ok(Response::default().add_messages(migrate_msgs))
        },
        MigrateMsg::ReregisterICA { addr, module } => {
            let message = match module {
                Module::Depositor => to_binary(&covenant_depositor::msg::MigrateMsg::ReregisterICA {  })?,
                Module::LS => to_binary(&covenant_ls::msg::MigrateMsg::ReregisterICA {  })?,
            };

            let migrate_msg = WasmMsg::Migrate { 
                contract_addr: addr,
                new_code_id: 0, // not taken into account on receiving end
                msg: to_binary(&message)?,
            };
            Ok(Response::default().add_message(migrate_msg))
        }
    }
=======
    Ok(Response::default()
        .add_attribute("method", "instantiate")
        .add_submessage(SubMsg::reply_always(
            clock_instantiate_tx,
            CLOCK_REPLY_ID,
        ))
    )
>>>>>>> 4010f993
}

#[cfg_attr(not(feature = "library"), entry_point)]
pub fn reply(deps: DepsMut, env: Env, msg: Reply) -> Result<Response, ContractError> {
    match msg.id {
        CLOCK_REPLY_ID => handle_clock_reply(deps, env, msg),
        HOLDER_REPLY_ID => handle_holder_reply(deps, env, msg),
        LP_REPLY_ID => handle_lp_reply(deps, env, msg),
        LS_REPLY_ID => handle_ls_reply(deps, env, msg),
        DEPOSITOR_REPLY_ID => handle_depositor_reply(deps, env, msg),
        _ => Err(ContractError::UnknownReplyId {}),
    }
}

pub fn handle_clock_reply(deps: DepsMut, env: Env, msg: Reply) -> Result<Response, ContractError> {
    deps.api.debug("WASMDEBUG: clock reply");

    let parsed_data = parse_reply_instantiate_data(msg);
    match parsed_data {
        Ok(response) => {
            // successful clock instantiation means we are ready to proceed with
            // remaining instantiations
            COVENANT_CLOCK_ADDR.save(deps.storage, &response.contract_address)?;
            let pool_address = POOL_ADDRESS.load(deps.storage)?;

            let code_id = HOLDER_CODE.load(deps.storage)?;
            let preset_holder_fields = PRESET_HOLDER_FIELDS.load(deps.storage)?;

            let holder_instantiate_tx = CosmosMsg::Wasm(WasmMsg::Instantiate {
                admin: Some(env.contract.address.to_string()),
                code_id,
                msg: to_binary(&preset_holder_fields.clone().to_instantiate_msg(pool_address))?,
                funds: vec![],
                label: preset_holder_fields.label,
            });

            Ok(Response::default()
                .add_attribute("method", "handle_clock_reply")
                .add_submessage(SubMsg::reply_always(
                    holder_instantiate_tx,
                    HOLDER_REPLY_ID,
                ))
            )
        }
        Err(_err) => Err(ContractError::ContractInstantiationError {
            contract: "clock".to_string(),
        }),
    }
}

pub fn handle_holder_reply(deps: DepsMut, env: Env, msg: Reply) -> Result<Response, ContractError> {
    deps.api.debug("WASMDEBUG: holder reply");

    let parsed_data = parse_reply_instantiate_data(msg);
    match parsed_data {
        Ok(response) => {
            COVENANT_HOLDER_ADDR.save(deps.storage, &response.contract_address)?;
            
            let pool_address = POOL_ADDRESS.load(deps.storage)?;
            let code_id = LP_CODE.load(deps.storage)?;
            let clock_addr = COVENANT_CLOCK_ADDR.load(deps.storage)?;
            let preset_lp_fields = PRESET_LP_FIELDS.load(deps.storage)?;

            let instantiate_msg = preset_lp_fields
                .clone()
                .to_instantiate_msg(clock_addr, response.contract_address, pool_address);

            let lp_instantiate_tx: CosmosMsg = CosmosMsg::Wasm(WasmMsg::Instantiate {
                admin: Some(env.contract.address.to_string()),
                code_id,
                msg: to_binary(&instantiate_msg)?,
                funds: vec![],
                label: preset_lp_fields.label,
            });

            Ok(Response::default()
                .add_attribute("method", "handle_holder_reply")
                .add_submessage(SubMsg::reply_always(lp_instantiate_tx, LP_REPLY_ID)))
        }
        Err(_err) => Err(ContractError::ContractInstantiationError {
            contract: "holder".to_string(),
        }),
    }
}

pub fn handle_lp_reply(deps: DepsMut, env: Env, msg: Reply) -> Result<Response, ContractError> {
    deps.api.debug("WASMDEBUG: lp reply");

    let parsed_data = parse_reply_instantiate_data(msg);
    match parsed_data {
        Ok(response) => {
            // store the lp address to fill other InstantiateMsg
            COVENANT_LP_ADDR.save(deps.storage, &response.contract_address)?;

            // load missing params
            let clock_address = COVENANT_CLOCK_ADDR.load(deps.storage)?;
            let code_id = LS_CODE.load(deps.storage)?;
            let preset_ls_fields = PRESET_LS_FIELDS.load(deps.storage)?;

            let instantiate_msg = preset_ls_fields.clone().to_instantiate_msg(
                clock_address,
                response.contract_address,
            );

            let ls_instantiate_tx = CosmosMsg::Wasm(WasmMsg::Instantiate {
                admin: Some(env.contract.address.to_string()),
                code_id,
                msg: to_binary(&instantiate_msg)?,
                funds: vec![],
                label: preset_ls_fields.label,
            });

            Ok(Response::default()
                .add_attribute("method", "handle_lp_reply")
                .add_submessage(SubMsg::reply_always(ls_instantiate_tx, LS_REPLY_ID)
            ))
        }
        Err(_err) => Err(ContractError::ContractInstantiationError {
            contract: "lp".to_string(),
        }),
    }
}

pub fn handle_ls_reply(deps: DepsMut, env: Env, msg: Reply) -> Result<Response, ContractError> {
    deps.api.debug("WASMDEBUG: ls reply");

    let parsed_data = parse_reply_instantiate_data(msg);
    match parsed_data {
        Ok(response) => {
            COVENANT_LS_ADDR.save(deps.storage, &response.contract_address)?;

            let clock_addr = COVENANT_CLOCK_ADDR.load(deps.storage)?;
            let lp_addr = COVENANT_LP_ADDR.load(deps.storage)?;
            let code_id = DEPOSITOR_CODE.load(deps.storage)?;
            let preset_depositor_fields = PRESET_DEPOSITOR_FIELDS.load(deps.storage)?;

            let instantiate_msg = preset_depositor_fields.clone().to_instantiate_msg(
                "to be queried".to_string(),
                clock_addr,
                response.contract_address,
                lp_addr,
            );

            let depositor_instantiate_tx = CosmosMsg::Wasm(WasmMsg::Instantiate {
                admin: Some(env.contract.address.to_string()),
                code_id,
                msg: to_binary(&instantiate_msg)?,
                funds: vec![],
                label: preset_depositor_fields.label,
            });

            Ok(Response::default()
                .add_attribute("method", "handle_holder_reply")
                .add_submessage(SubMsg::reply_always(
                    depositor_instantiate_tx,
                    DEPOSITOR_REPLY_ID,
                ))
            )
        }
        Err(_err) => Err(ContractError::ContractInstantiationError {
            contract: "ls".to_string(),
        }),
    }
}


pub fn handle_depositor_reply(deps: DepsMut, env: Env, msg: Reply) -> Result<Response, ContractError> {
    deps.api.debug("WASMDEBUG: depositor reply");

    let parsed_data = parse_reply_instantiate_data(msg);
    match parsed_data {
        Ok(response) => {
            COVENANT_DEPOSITOR_ADDR.save(deps.storage, &response.contract_address)?;

            Ok(Response::default().add_attribute("method", "handle_depositor_reply"))
        }
        Err(_err) => Err(ContractError::ContractInstantiationError { contract: "depositor".to_string() }),
    }
}

#[cfg_attr(not(feature = "library"), entry_point)]
pub fn execute(
    deps: DepsMut,
    _env: Env,
    _info: MessageInfo,
    msg: ExecuteMsg,
) -> Result<Response, ContractError> {
    deps.api
        .debug(format!("WASMDEBUG: execute: received msg: {:?}", msg).as_str());

    Ok(Response::default())
}

#[cfg_attr(not(feature = "library"), entry_point)]
pub fn query(deps: Deps, _env: Env, msg: QueryMsg) -> StdResult<Binary> {
    match msg {
        QueryMsg::DepositorAddress {} => {
            Ok(to_binary(&COVENANT_DEPOSITOR_ADDR.may_load(deps.storage)?)?)
        }
        QueryMsg::ClockAddress {} => Ok(to_binary(&COVENANT_CLOCK_ADDR.may_load(deps.storage)?)?),
        QueryMsg::LpAddress {} => Ok(to_binary(&COVENANT_LP_ADDR.may_load(deps.storage)?)?),
        QueryMsg::LsAddress {} => Ok(to_binary(&COVENANT_LS_ADDR.may_load(deps.storage)?)?),
        QueryMsg::HolderAddress {} => Ok(to_binary(&COVENANT_HOLDER_ADDR.may_load(deps.storage)?)?),
        QueryMsg::PoolAddress {} => Ok(to_binary(&POOL_ADDRESS.may_load(deps.storage)?)?),
    }
}

#[cfg_attr(not(feature = "library"), entry_point)]
pub fn migrate(deps: DepsMut, _env: Env, msg: MigrateMsg) -> StdResult<Response> {
    deps.api.debug("WASMDEBUG: migrate");

    match msg {
        MigrateMsg::MigrateContracts {
            clock,
            depositor,
            lp,
            ls,
            holder,
        } => {
            let mut migrate_msgs = vec![];

            if let Some(clock) = clock {
                migrate_msgs.push(WasmMsg::Migrate {
                    contract_addr: COVENANT_CLOCK_ADDR.load(deps.storage)?,
                    new_code_id: CLOCK_CODE.load(deps.storage)?,
                    msg: to_binary(&clock)?,
                })
            }

            if let Some(depositor) = depositor {
                migrate_msgs.push(WasmMsg::Migrate {
                    contract_addr: COVENANT_DEPOSITOR_ADDR.load(deps.storage)?,
                    new_code_id: DEPOSITOR_CODE.load(deps.storage)?,
                    msg: to_binary(&depositor)?,
                })
            }

            if let Some(lp) = lp {
                migrate_msgs.push(WasmMsg::Migrate {
                    contract_addr: COVENANT_LP_ADDR.load(deps.storage)?,
                    new_code_id: LP_CODE.load(deps.storage)?,
                    msg: to_binary(&lp)?,
                })
            }

            if let Some(ls) = ls {
                migrate_msgs.push(WasmMsg::Migrate {
                    contract_addr: COVENANT_LS_ADDR.load(deps.storage)?,
                    new_code_id: LS_CODE.load(deps.storage)?,
                    msg: to_binary(&ls)?,
                })
            }

            if let Some(holder) = holder {
                migrate_msgs.push(WasmMsg::Migrate {
                    contract_addr: COVENANT_HOLDER_ADDR.load(deps.storage)?,
                    new_code_id: HOLDER_CODE.load(deps.storage)?,
                    msg: to_binary(&holder)?,
                })
            }

            Ok(Response::default()
                .add_attribute("method", "update_config")
                .add_messages(migrate_msgs))
        }
    }
}<|MERGE_RESOLUTION|>--- conflicted
+++ resolved
@@ -4,11 +4,6 @@
     to_binary, Binary, CosmosMsg, Deps, DepsMut, Env, MessageInfo, Reply, Response, StdResult,
     SubMsg, WasmMsg,
 };
-<<<<<<< HEAD
-use covenant_depositor::state::IBC_MSG_TRANSFER_TIMEOUT_TIMESTAMP;
-=======
-
->>>>>>> 4010f993
 use cw2::set_contract_version;
 use cw_utils::parse_reply_instantiate_data;
 
@@ -19,7 +14,7 @@
         CLOCK_CODE, COVENANT_CLOCK_ADDR, COVENANT_DEPOSITOR_ADDR, COVENANT_HOLDER_ADDR,
         COVENANT_LP_ADDR, COVENANT_LS_ADDR, DEPOSITOR_CODE, HOLDER_CODE, LP_CODE, LS_CODE,
         PRESET_CLOCK_FIELDS, PRESET_DEPOSITOR_FIELDS, PRESET_HOLDER_FIELDS, PRESET_LP_FIELDS,
-        PRESET_LS_FIELDS, POOL_ADDRESS,
+        PRESET_LS_FIELDS, POOL_ADDRESS, IBC_MSG_TRANSFER_TIMEOUT_TIMESTAMP,
     },
 };
 
@@ -49,25 +44,11 @@
     HOLDER_CODE.save(deps.storage, &msg.preset_holder_fields.holder_code)?;
     CLOCK_CODE.save(deps.storage, &msg.preset_clock_fields.clock_code)?;
 
-<<<<<<< HEAD
-    CLOCK_INSTANTIATION_DATA.save(deps.storage, &msg.clock_instantiate)?;
-    LP_INSTANTIATION_DATA.save(deps.storage, &msg.lp_instantiate)?;
-    LS_INSTANTIATION_DATA.save(deps.storage, &msg.ls_instantiate)?;
-    DEPOSITOR_INSTANTIATION_DATA.save(deps.storage, &msg.depositor_instantiate)?;
-    HOLDER_INSTANTIATION_DATA.save(deps.storage, &msg.holder_instantiate)?;
-    let timeout = if let Some(timestamp) = msg.ibc_msg_transfer_timeout_timestamp {
-        timestamp
-    } else {
-        DEFAULT_TIMEOUT_SECONDS
-    };
-    IBC_MSG_TRANSFER_TIMEOUT_TIMESTAMP.save(deps.storage, &timeout)?;
-=======
     PRESET_CLOCK_FIELDS.save(deps.storage, &msg.preset_clock_fields)?;
     PRESET_LP_FIELDS.save(deps.storage, &msg.preset_lp_fields)?;
     PRESET_LS_FIELDS.save(deps.storage, &msg.preset_ls_fields)?;
     PRESET_DEPOSITOR_FIELDS.save(deps.storage, &msg.preset_depositor_fields)?;
     PRESET_HOLDER_FIELDS.save(deps.storage, &msg.preset_holder_fields)?;
->>>>>>> 4010f993
 
     POOL_ADDRESS.save(deps.storage, &msg.pool_address)?;
     
@@ -80,110 +61,6 @@
     });
 
     // instantiate clock first
-<<<<<<< HEAD
-    Ok(Response::default().add_submessage(SubMsg::reply_on_success(
-        clock_instantiate_tx,
-        CLOCK_REPLY_ID,
-    )))
-}
-
-#[cfg_attr(not(feature = "library"), entry_point)]
-pub fn execute(
-    deps: DepsMut,
-    _env: Env,
-    _info: MessageInfo,
-    msg: ExecuteMsg,
-) -> Result<Response, ContractError> {
-    deps.api
-        .debug(format!("WASMDEBUG: execute: received msg: {:?}", msg).as_str());
-
-    Ok(Response::default())
-}
-
-#[cfg_attr(not(feature = "library"), entry_point)]
-pub fn query(deps: Deps, _env: Env, msg: QueryMsg) -> StdResult<Binary> {
-    match msg {
-        QueryMsg::DepositorAddress {} => {
-            Ok(to_binary(&COVENANT_DEPOSITOR_ADDR.may_load(deps.storage)?)?)
-        }
-        QueryMsg::ClockAddress {} => Ok(to_binary(&COVENANT_CLOCK_ADDR.may_load(deps.storage)?)?),
-        QueryMsg::LpAddress {} => Ok(to_binary(&COVENANT_LP_ADDR.may_load(deps.storage)?)?),
-        QueryMsg::LsAddress {} => Ok(to_binary(&COVENANT_LS_ADDR.may_load(deps.storage)?)?),
-        QueryMsg::HolderAddress {} => Ok(to_binary(&COVENANT_HOLDER_ADDR.may_load(deps.storage)?)?),
-    }
-}
-
-#[cfg_attr(not(feature = "library"), entry_point)]
-pub fn migrate(deps: DepsMut, _env: Env, msg: MigrateMsg) -> StdResult<Response> {
-    deps.api.debug("WASMDEBUG: migrate");
-
-    match msg {
-        MigrateMsg::UpdateConfig {
-            clock,
-            depositor,
-            lp,
-            ls,
-            holder,
-        } => {
-            let mut migrate_msgs = vec![];
-
-            if let Some(clock) = clock {
-                migrate_msgs.push(WasmMsg::Migrate {
-                    contract_addr: COVENANT_CLOCK_ADDR.load(deps.storage)?,
-                    new_code_id: CLOCK_CODE.load(deps.storage)?,
-                    msg: to_binary(&clock)?,
-                })
-            }
-
-            if let Some(depositor) = depositor {
-                migrate_msgs.push(WasmMsg::Migrate {
-                    contract_addr: COVENANT_DEPOSITOR_ADDR.load(deps.storage)?,
-                    new_code_id: DEPOSITOR_CODE.load(deps.storage)?,
-                    msg: to_binary(&depositor)?,
-                })
-            }
-
-            if let Some(lp) = lp {
-                migrate_msgs.push(WasmMsg::Migrate {
-                    contract_addr: COVENANT_LP_ADDR.load(deps.storage)?,
-                    new_code_id: LP_CODE.load(deps.storage)?,
-                    msg: to_binary(&lp)?,
-                })
-            }
-
-            if let Some(ls) = ls {
-                migrate_msgs.push(WasmMsg::Migrate {
-                    contract_addr: COVENANT_LS_ADDR.load(deps.storage)?,
-                    new_code_id: LS_CODE.load(deps.storage)?,
-                    msg: to_binary(&ls)?,
-                })
-            }
-
-            if let Some(holder) = holder {
-                migrate_msgs.push(WasmMsg::Migrate {
-                    contract_addr: COVENANT_HOLDER_ADDR.load(deps.storage)?,
-                    new_code_id: HOLDER_CODE.load(deps.storage)?,
-                    msg: to_binary(&holder)?,
-                })
-            }
-
-            Ok(Response::default().add_messages(migrate_msgs))
-        },
-        MigrateMsg::ReregisterICA { addr, module } => {
-            let message = match module {
-                Module::Depositor => to_binary(&covenant_depositor::msg::MigrateMsg::ReregisterICA {  })?,
-                Module::LS => to_binary(&covenant_ls::msg::MigrateMsg::ReregisterICA {  })?,
-            };
-
-            let migrate_msg = WasmMsg::Migrate { 
-                contract_addr: addr,
-                new_code_id: 0, // not taken into account on receiving end
-                msg: to_binary(&message)?,
-            };
-            Ok(Response::default().add_message(migrate_msg))
-        }
-    }
-=======
     Ok(Response::default()
         .add_attribute("method", "instantiate")
         .add_submessage(SubMsg::reply_always(
@@ -191,7 +68,6 @@
             CLOCK_REPLY_ID,
         ))
     )
->>>>>>> 4010f993
 }
 
 #[cfg_attr(not(feature = "library"), entry_point)]
@@ -285,6 +161,7 @@
         Ok(response) => {
             // store the lp address to fill other InstantiateMsg
             COVENANT_LP_ADDR.save(deps.storage, &response.contract_address)?;
+            let ibc_timeout = IBC_MSG_TRANSFER_TIMEOUT_TIMESTAMP.load(deps.storage)?;
 
             // load missing params
             let clock_address = COVENANT_CLOCK_ADDR.load(deps.storage)?;
@@ -294,6 +171,7 @@
             let instantiate_msg = preset_ls_fields.clone().to_instantiate_msg(
                 clock_address,
                 response.contract_address,
+                ibc_timeout,
             );
 
             let ls_instantiate_tx = CosmosMsg::Wasm(WasmMsg::Instantiate {
@@ -322,7 +200,7 @@
     match parsed_data {
         Ok(response) => {
             COVENANT_LS_ADDR.save(deps.storage, &response.contract_address)?;
-
+            let ibc_timeout = IBC_MSG_TRANSFER_TIMEOUT_TIMESTAMP.load(deps.storage)?;
             let clock_addr = COVENANT_CLOCK_ADDR.load(deps.storage)?;
             let lp_addr = COVENANT_LP_ADDR.load(deps.storage)?;
             let code_id = DEPOSITOR_CODE.load(deps.storage)?;
@@ -333,6 +211,7 @@
                 clock_addr,
                 response.contract_address,
                 lp_addr,
+                ibc_timeout,
             );
 
             let depositor_instantiate_tx = CosmosMsg::Wasm(WasmMsg::Instantiate {
@@ -456,6 +335,19 @@
             Ok(Response::default()
                 .add_attribute("method", "update_config")
                 .add_messages(migrate_msgs))
+        },
+        MigrateMsg::ReregisterICA { addr, module } => {
+            let message = match module {
+                Module::Depositor => to_binary(&covenant_depositor::msg::MigrateMsg::ReregisterICA {  })?,
+                Module::LS => to_binary(&covenant_ls::msg::MigrateMsg::ReregisterICA {  })?,
+            };
+
+            let migrate_msg = WasmMsg::Migrate { 
+                contract_addr: addr,
+                new_code_id: 0, // not taken into account on receiving end
+                msg: to_binary(&message)?,
+            };
+            Ok(Response::default().add_message(migrate_msg))
         }
     }
 }