<<<<<<< HEAD
use cosmwasm_std::{Addr, Empty, Uint64, Uint128, Decimal};
=======
use cosmwasm_std::{Addr, Empty, Uint64, Uint128};
>>>>>>> bcc064a9
use covenant_lp::msg::AssetData;
use cw_multi_test::{App, Contract, ContractWrapper, Executor};

use crate::msg::{InstantiateMsg, QueryMsg, PresetIbcFee, Timeouts};

pub const CREATOR_ADDR: &str = "admin";
pub const TODO: &str = "replace";
pub const NEUTRON_DENOM: &str = "untrn";

fn covenant_clock() -> Box<dyn Contract<Empty>> {
    Box::new(
        ContractWrapper::new(
            covenant_clock::contract::execute,
            covenant_clock::contract::instantiate,
            covenant_clock::contract::query,
        )
        .with_reply(covenant_clock::contract::reply)
        .with_migrate(covenant_clock::contract::migrate),
    )
}

fn covenant_holder() -> Box<dyn Contract<Empty>> {
    Box::new(ContractWrapper::new(
        covenant_holder::contract::execute,
        covenant_holder::contract::instantiate,
        covenant_holder::contract::query,
    ))
}

fn covenant_covenant() -> Box<dyn Contract<Empty>> {
    Box::new(
        ContractWrapper::new(
            crate::contract::execute,
            crate::contract::instantiate,
            crate::contract::query,
        )
        .with_reply(crate::contract::reply)
        .with_migrate(crate::contract::migrate),
    )
}

pub(crate) struct Suite {
    pub app: App,
    pub covenant_address: Addr,
}

pub(crate) struct SuiteBuilder {
    pub instantiate: InstantiateMsg,
}

impl Default for SuiteBuilder {
    fn default() -> Self {
        Self {
            instantiate: InstantiateMsg {
                preset_clock_fields: covenant_clock::msg::PresetClockFields {
                    tick_max_gas: Some(Uint64::new(10000)),
                    clock_code: 1,
                    label: "covenant_clock_contract".to_string(),
                    whitelist: vec![],
                },
                preset_ls_fields: covenant_ls::msg::PresetLsFields {
                    ls_code: 1,
                    label: "covenant_ls_contract".to_string(),
                    ls_denom: "stuatom".to_string(),
                    stride_neutron_ibc_transfer_channel_id: TODO.to_string(),
                    neutron_stride_ibc_connection_id: TODO.to_string(),
                },
                preset_depositor_fields: covenant_depositor::msg::PresetDepositorFields {
                    gaia_neutron_ibc_transfer_channel_id: TODO.to_string(),
                    neutron_gaia_connection_id: TODO.to_string(),
                    gaia_stride_ibc_transfer_channel_id: TODO.to_string(),
                    depositor_code: 1,
                    label: "covenant_depositor_contract".to_string(),
                    st_atom_receiver_amount: covenant_depositor::msg::WeightedReceiverAmount {
                        amount: 1,
                    },
                    atom_receiver_amount: covenant_depositor::msg::WeightedReceiverAmount {
                        amount: 1,
                    },
                    autopilot_format: "{{\"autopilot\": {{\"receiver\": \"{st_ica}\",\"stakeibc\": {{\"stride_address\": \"{st_ica}\",\"action\": \"LiquidStake\"}}}}}}".to_string(),
                },
                preset_lp_fields: covenant_lp::msg::PresetLpFields {
                    slippage_tolerance: None,
                    autostake: Some(false),
                    lp_code: 1,
                    label: "covenant_lp_contract".to_string(),
                    single_side_lp_limits: None,
                    assets: AssetData {
                        native_asset_denom: "uatom".to_string(),
                        ls_asset_denom: "stuatom".to_string(),
                    },
                    expected_return_amount: Uint128::new(1),
                    allowed_return_delta: Uint128::new(1),
                    expected_native_token_amount: Uint128::new(1),
                },
                preset_holder_fields: covenant_holder::msg::PresetHolderFields {
                    withdrawer: CREATOR_ADDR.to_string(),
                    holder_code: 1,
                    label: "covenant_holder_contract".to_string(),
                },
                label: "covenant_contract".to_string(),
                pool_address: TODO.to_string(),
                ibc_msg_transfer_timeout_timestamp: None,
                preset_ibc_fee: PresetIbcFee {
                    ack_fee: Uint128::new(1000),
                    timeout_fee: Uint128::new(1000),
                },
                timeouts: Timeouts {
                    ica_timeout: Uint64::new(18000),           // 5 hours
                    ibc_transfer_timeout: Uint64::new(120),    // 2 minutes
                },
            },
        }
    }
}

impl SuiteBuilder {
    pub fn build(mut self) -> Suite {
        let mut app = App::default();

        self.instantiate.preset_holder_fields.holder_code = app.store_code(covenant_holder());
        self.instantiate.preset_clock_fields.clock_code = app.store_code(covenant_clock());
        let covenant_code = app.store_code(covenant_covenant());

        let _ls_contract = Box::new(ContractWrapper::new(
            covenant_ls::contract::execute,
            covenant_ls::contract::instantiate,
            covenant_clock::contract::query,
        ));

        let _depositor_contract = Box::new(ContractWrapper::new(
            covenant_depositor::contract::execute,
            covenant_depositor::contract::instantiate,
            covenant_depositor::contract::query,
        ));

        let covenant_address = app
            .instantiate_contract(
                covenant_code,
                Addr::unchecked(CREATOR_ADDR),
                &self.instantiate.clone(),
                &[],
                self.instantiate.label,
                Some(CREATOR_ADDR.to_string()),
            )
            .unwrap();

        Suite {
            app,
            covenant_address,
        }
    }

    // pub fn with_ls(mut self, instantiate_msg: covenant_ls::msg::InstantiateMsg) -> Self {
    //     self.instantiate.ls_instantiate = instantiate_msg;
    //     self
    // }

    // pub fn with_lp(mut self, instantiate_msg: covenant_lp::msg::InstantiateMsg) -> Self {
    //     self.instantiate.lp_instantiate = instantiate_msg;
    //     self
    // }

    // pub fn with_depositor(mut self, instantiate_msg: covenant_depositor::msg::InstantiateMsg) -> Self {
    //     self.instantiate.depositor_instantiate = instantiate_msg;
    //     self
    // }
}

// assertion helpers
impl Suite {}

// queries
impl Suite {
    pub fn query_clock_address(&self) -> String {
        self.app
            .wrap()
            .query_wasm_smart(&self.covenant_address, &QueryMsg::ClockAddress {})
            .unwrap()
    }

    pub fn query_holder_address(&self) -> String {
        self.app
            .wrap()
            .query_wasm_smart(&self.covenant_address, &QueryMsg::HolderAddress {})
            .unwrap()
    }
    #[allow(unused)]
    pub fn query_lp_address(&self) -> String {
        self.app
            .wrap()
            .query_wasm_smart(&self.covenant_address, &QueryMsg::LpAddress {})
            .unwrap()
    }
    #[allow(unused)]
    pub fn query_ls_address(&self) -> String {
        self.app
            .wrap()
            .query_wasm_smart(&self.covenant_address, &QueryMsg::LsAddress {})
            .unwrap()
    }
    #[allow(unused)]
    pub fn query_depositor_address(&self) -> String {
        self.app
            .wrap()
            .query_wasm_smart(&self.covenant_address, &QueryMsg::DepositorAddress {})
            .unwrap()
    }
}<|MERGE_RESOLUTION|>--- conflicted
+++ resolved
@@ -1,8 +1,4 @@
-<<<<<<< HEAD
-use cosmwasm_std::{Addr, Empty, Uint64, Uint128, Decimal};
-=======
 use cosmwasm_std::{Addr, Empty, Uint64, Uint128};
->>>>>>> bcc064a9
 use covenant_lp::msg::AssetData;
 use cw_multi_test::{App, Contract, ContractWrapper, Executor};
 
@@ -94,7 +90,7 @@
                         native_asset_denom: "uatom".to_string(),
                         ls_asset_denom: "stuatom".to_string(),
                     },
-                    expected_return_amount: Uint128::new(1),
+                    expected_ls_token_amount: Uint128::new(1),
                     allowed_return_delta: Uint128::new(1),
                     expected_native_token_amount: Uint128::new(1),
                 },
