--- conflicted
+++ resolved
@@ -58,11 +58,7 @@
                     tick_max_gas: Some(Uint64::new(10000)),
                     clock_code: 1,
                     label: "covenant_clock_contract".to_string(),
-<<<<<<< HEAD
-
-=======
                     whitelist: vec![],
->>>>>>> 8cce9cdf
                 },
                 preset_ls_fields: covenant_ls::msg::PresetLsFields {
                     ls_code: 1,
