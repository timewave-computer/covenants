--- conflicted
+++ resolved
@@ -14,11 +14,7 @@
 
 use prost::Message;
 
-<<<<<<< HEAD
-use crate::{msg::{ExecuteMsg, InstantiateMsg, MigrateMsg, OpenAckVersion, QueryMsg}, state::NEUTRON_ATOM_IBC_DENOM};
-=======
-use crate::{msg::{ExecuteMsg, InstantiateMsg, MigrateMsg, OpenAckVersion, QueryMsg}, state::{IBC_TRANSFER_TIMEOUT, ICA_TIMEOUT}};
->>>>>>> 8bc57507
+use crate::{msg::{ExecuteMsg, InstantiateMsg, MigrateMsg, OpenAckVersion, QueryMsg}, state::{NEUTRON_ATOM_IBC_DENOM, IBC_TRANSFER_TIMEOUT, ICA_TIMEOUT}};
 use neutron_sdk::{
     bindings::{
         msg::{MsgSubmitTxResponse, NeutronMsg},
@@ -78,12 +74,9 @@
     GAIA_STRIDE_IBC_TRANSFER_CHANNEL_ID
         .save(deps.storage, &msg.gaia_stride_ibc_transfer_channel_id)?;
     IBC_FEE.save(deps.storage, &msg.ibc_fee)?;
-<<<<<<< HEAD
     NEUTRON_ATOM_IBC_DENOM.save(deps.storage, &msg.neutron_atom_ibc_denom)?;
-=======
+    ICA_TIMEOUT.save(deps.storage, &msg.ica_timeout)?;
     IBC_TRANSFER_TIMEOUT.save(deps.storage, &msg.ibc_transfer_timeout)?;
-    ICA_TIMEOUT.save(deps.storage, &msg.ica_timeout)?;
->>>>>>> 8bc57507
 
     Ok(Response::default().add_attribute("method", "depositor_instantiate"))
 }
@@ -129,7 +122,6 @@
     }
 }
 
-<<<<<<< HEAD
 fn to_proto_msg_transfer(msg: impl Message) -> NeutronResult<ProtobufAny> {
     // Serialize the Transfer message
     let mut buf = Vec::new();
@@ -137,25 +129,6 @@
     if let Err(e) = msg.encode(&mut buf) {
         return Err(StdError::generic_err(format!("Encode error: {}", e)).into());
     }
-=======
-fn try_liquid_stake(
-    mut deps: ExecuteDeps,
-    env: Env,
-    _info: MessageInfo,
-    _gaia_account_address: String,
-) -> NeutronResult<Response<NeutronMsg>> {
-    let ls_address = LS_ADDRESS.load(deps.storage)?;
-
-    let stride_ica_query: Option<String> = deps
-        .querier
-        .query_wasm_smart(ls_address, &covenant_ls::msg::QueryMsg::StrideICA {})?;
-    let stride_ica_addr = match stride_ica_query {
-        Some(addr) => addr,
-        None => return Err(NeutronError::Std(StdError::not_found("no ica found"))),
-    };
-    // TODO: validate balances of stride ica / liquid pooler here.
-    // if either has the expected amount of statom, advance the state
->>>>>>> 8bc57507
 
     Ok(ProtobufAny {
         type_url: "/ibc.applications.transfer.v1.MsgTransfer".to_string(),
@@ -171,50 +144,24 @@
 
     match interchain_account {
         Some((address, controller_conn_id)) => {
-<<<<<<< HEAD
-            let timeout = IBC_TIMEOUT.load(deps.storage)?;
+            let ibc_transfer_timeout = IBC_TRANSFER_TIMEOUT.load(deps.storage)?;
+            let ica_timeout = ICA_TIMEOUT.load(deps.storage)?;
             let source_channel = GAIA_NEUTRON_IBC_TRANSFER_CHANNEL_ID.load(deps.storage)?;
             let receiver = NATIVE_ATOM_RECEIVER.load(deps.storage)?;
-=======
-            let stride_receiver = STRIDE_ATOM_RECEIVER.load(deps.storage)?;
-            let gaia_stride_channel: String =
-                GAIA_STRIDE_IBC_TRANSFER_CHANNEL_ID.load(deps.storage)?;
-            let ibc_transfer_timeout = IBC_TRANSFER_TIMEOUT.load(deps.storage)?;
-            let ica_timeout = ICA_TIMEOUT.load(deps.storage)?;
-    
-            let amount = stride_receiver.amount.to_string();
-            let st_ica = stride_ica_addr;
->>>>>>> 8bc57507
 
             let coin = Coin {
                 denom: ATOM_DENOM.to_string(),
                 amount: receiver.amount.to_string(),
             };
 
-<<<<<<< HEAD
             let lper_msg = MsgTransfer {
-=======
-            let autopilot_receiver = AUTOPILOT_FORMAT
-                .load(deps.storage)?
-                .replace("{st_ica}", &st_ica);
-            AUTOPILOT_FORMAT.save(deps.storage, &autopilot_receiver)?;
-
-            let stride_msg = MsgTransfer {
->>>>>>> 8bc57507
                 source_port: "transfer".to_string(),
                 source_channel,
                 token: Some(coin),
-<<<<<<< HEAD
                 sender: address.clone(),
                 receiver: receiver.address,
                 timeout_height: None,
-                timeout_timestamp: env.block.time.plus_seconds(timeout).nanos(),
-=======
-                sender: address,
-                receiver: autopilot_receiver,
-                timeout_height: None,
                 timeout_timestamp: env.block.time.plus_seconds(ibc_transfer_timeout.u64()).nanos(),
->>>>>>> 8bc57507
             };
 
             let lp_protobuf = to_proto_msg_transfer(lper_msg)?;
@@ -239,11 +186,8 @@
                 },
             )?;
 
-<<<<<<< HEAD
             CONTRACT_STATE.save(deps.storage, &ContractState::VerifyNativeToken)?;
 
-=======
->>>>>>> 8bc57507
             Ok(Response::default()
                 .add_attribute("method", "try_send_native_token")
                 .add_submessage(submsg))
@@ -254,7 +198,6 @@
     }
 }
 
-<<<<<<< HEAD
 fn query_lper_balance(deps: QueryDeps, lper: &str) -> StdResult<cosmwasm_std::Coin> {
     let neutron_atom_ibc_denom = NEUTRON_ATOM_IBC_DENOM.load(deps.storage)?;
     deps.querier.query_balance(lper, neutron_atom_ibc_denom)
@@ -279,33 +222,18 @@
     STRIDE_ATOM_RECEIVER.save(deps.storage, &stride_receiver)?;
 
     let fee = IBC_FEE.load(deps.storage)?;
-=======
-fn try_receive_atom_from_ica(
-    deps: ExecuteDeps,
-    env: Env,
-    _info: MessageInfo,
-    _gaia_account_address: String,
-) -> NeutronResult<Response<NeutronMsg>> {
->>>>>>> 8bc57507
     let port_id = IBC_PORT_ID.load(deps.storage)?;
 
     let interchain_account = INTERCHAIN_ACCOUNTS.may_load(deps.storage, port_id.clone())?;
 
     match interchain_account {
         Some((address, controller_conn_id)) => {
-<<<<<<< HEAD
             let gaia_stride_channel: String =
                 GAIA_STRIDE_IBC_TRANSFER_CHANNEL_ID.load(deps.storage)?;
-            let timeout = IBC_TIMEOUT.load(deps.storage)?;
-=======
-            let source_channel = GAIA_NEUTRON_IBC_TRANSFER_CHANNEL_ID.load(deps.storage)?;
-            let lp_receiver = NATIVE_ATOM_RECEIVER.load(deps.storage)?;
-            let amount = lp_receiver.amount.to_string();
             let ibc_transfer_timeout = IBC_TRANSFER_TIMEOUT.load(deps.storage)?;
             let ica_timeout = ICA_TIMEOUT.load(deps.storage)?;
-            let fee = IBC_FEE.load(deps.storage)?;
->>>>>>> 8bc57507
-
+        
+    
             // Transfer to stride to liquid staked and autopilot
             let stride_coin = Coin {
                 denom: ATOM_DENOM.to_string(),
@@ -322,15 +250,9 @@
                 source_channel: gaia_stride_channel,
                 token: Some(stride_coin),
                 sender: address.clone(),
-<<<<<<< HEAD
                 receiver: autopilot_receiver,
                 timeout_height: None,
-                timeout_timestamp: env.block.time.plus_seconds(timeout).nanos(),
-=======
-                receiver: lp_receiver.address,
-                timeout_height: None,
                 timeout_timestamp: env.block.time.plus_seconds(ibc_transfer_timeout.u64()).nanos(),
->>>>>>> 8bc57507
             };
 
             let stride_protobuf = to_proto_msg_transfer(stride_msg)?;
@@ -338,15 +260,9 @@
             let submit_msg = NeutronMsg::submit_tx(
                 controller_conn_id,
                 INTERCHAIN_ACCOUNT_ID.to_string(),
-<<<<<<< HEAD
                 vec![stride_protobuf],
                 "".to_string(),
-                timeout,
-=======
-                vec![protobuf],
-                address,
                 ica_timeout.u64(),
->>>>>>> 8bc57507
                 fee,
             );
 
@@ -913,12 +829,6 @@
         .debug(format!("WASMDEBUG: reply msg: {:?}", msg).as_str());
     match msg.id {
         SUDO_PAYLOAD_REPLY_ID => prepare_sudo_payload(deps, env, msg),
-        10 => {
-            let payload = format!("{:?}", msg);
-            Ok(Response::default()
-                .add_attribute("method", "try_ls_reply")
-                .add_attribute("msgpayload", payload))
-        }
         _ => Err(StdError::generic_err(format!(
             "unsupported reply message id {}",
             msg.id
