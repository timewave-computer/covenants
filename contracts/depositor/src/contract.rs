use std::fmt::Error;

use cosmos_sdk_proto::cosmos::base::v1beta1::Coin;
use cosmos_sdk_proto::ibc::applications::transfer::v1::MsgTransfer;

#[cfg(not(feature = "library"))]
use cosmwasm_std::entry_point;
use cosmwasm_std::{
    to_binary, Binary, CosmosMsg, CustomQuery, Deps, DepsMut, Env, MessageInfo, Reply, Response,
    StdError, StdResult, SubMsg, Uint128,
};
use covenant_clock::helpers::verify_clock;
use cw2::set_contract_version;
use neutron_sdk::bindings::types::ProtobufAny;
use neutron_sdk::interchain_queries::v045::new_register_transfers_query_msg;

use prost::Message;

use crate::msg::{ExecuteMsg, InstantiateMsg, MigrateMsg, OpenAckVersion, QueryMsg};
use neutron_sdk::bindings::msg::IbcFee;
use neutron_sdk::{
    bindings::{
        msg::{MsgSubmitTxResponse, NeutronMsg},
        query::{NeutronQuery, QueryInterchainAccountAddressResponse},
    },
    interchain_txs::helpers::{decode_acknowledgement_response, get_port_id},
    sudo::msg::{RequestPacket, SudoMsg},
    NeutronError, NeutronResult,
};

use crate::state::{
    add_error_to_queue, read_errors_from_queue, read_reply_payload, read_sudo_payload,
    save_reply_payload, save_sudo_payload, AcknowledgementResult, ContractState, SudoPayload,
    ACKNOWLEDGEMENT_RESULTS, CLOCK_ADDRESS, CONTRACT_STATE, GAIA_NEUTRON_IBC_TRANSFER_CHANNEL_ID,
    GAIA_STRIDE_IBC_TRANSFER_CHANNEL_ID, IBC_PORT_ID, ICA_ADDRESS, INTERCHAIN_ACCOUNTS, LS_ADDRESS,
    NATIVE_ATOM_RECEIVER, NEUTRON_GAIA_CONNECTION_ID, STRIDE_ATOM_RECEIVER, SUDO_PAYLOAD_REPLY_ID, AUTOPILOT_FORMAT,
    IBC_TIMEOUT, IBC_FEE,
};

type QueryDeps<'a> = Deps<'a, NeutronQuery>;
type ExecuteDeps<'a> = DepsMut<'a, NeutronQuery>;

const NEUTRON_DENOM: &str = "untrn";
const ATOM_DENOM: &str = "uatom";
pub(crate)const INTERCHAIN_ACCOUNT_ID: &str = "ica";

pub(crate) const DEFAULT_TIMEOUT_SECONDS: u64 = 60 * 60 * 24 * 7 * 2;

const CONTRACT_NAME: &str = "crates.io:covenant-depositor";
const CONTRACT_VERSION: &str = env!("CARGO_PKG_VERSION");

#[cfg_attr(not(feature = "library"), entry_point)]
pub fn instantiate(
    deps: ExecuteDeps,
    _env: Env,
    _info: MessageInfo,
    msg: InstantiateMsg,
) -> NeutronResult<Response<NeutronMsg>> {
    deps.api.debug("WASMDEBUG: instantiate");
    set_contract_version(deps.storage, CONTRACT_NAME, CONTRACT_VERSION)?;

    // TODO: validations

    CLOCK_ADDRESS.save(deps.storage, &deps.api.addr_validate(&msg.clock_address)?)?;

    // minations and amounts
    STRIDE_ATOM_RECEIVER.save(deps.storage, &msg.st_atom_receiver)?;
    NATIVE_ATOM_RECEIVER.save(deps.storage, &msg.atom_receiver)?;
    CONTRACT_STATE.save(deps.storage, &ContractState::Instantiated)?;
    GAIA_NEUTRON_IBC_TRANSFER_CHANNEL_ID
        .save(deps.storage, &msg.gaia_neutron_ibc_transfer_channel_id)?;
    NEUTRON_GAIA_CONNECTION_ID.save(deps.storage, &msg.neutron_gaia_connection_id)?;
    GAIA_STRIDE_IBC_TRANSFER_CHANNEL_ID
        .save(deps.storage, &msg.gaia_stride_ibc_transfer_channel_id)?;
    LS_ADDRESS.save(deps.storage, &msg.ls_address)?;
    AUTOPILOT_FORMAT.save(deps.storage, &msg.autopilot_format)?;
    IBC_TIMEOUT.save(deps.storage, &msg.ibc_timeout)?;
    GAIA_STRIDE_IBC_TRANSFER_CHANNEL_ID
        .save(deps.storage, &msg.gaia_stride_ibc_transfer_channel_id)?;

    Ok(Response::default()
        .add_attribute("method", "depositor_instantiate"))
}

#[cfg_attr(not(feature = "library"), entry_point)]
pub fn execute(
    deps: ExecuteDeps,
    env: Env,
    info: MessageInfo,
    msg: ExecuteMsg,
) -> NeutronResult<Response<NeutronMsg>> {
    deps.api
        .debug(format!("WASMDEBUG: execute: received msg: {:?}", msg).as_str());
    match msg {
        ExecuteMsg::Tick {} => try_tick(deps, env, info),
        ExecuteMsg::Received {} => try_handle_received(),
    }
}

fn try_tick(deps: ExecuteDeps, env: Env, info: MessageInfo) -> NeutronResult<Response<NeutronMsg>> {
    // Verify caller is the clock
    verify_clock(&info.sender, &CLOCK_ADDRESS.load(deps.storage)?)?;

    let current_state = CONTRACT_STATE.load(deps.storage)?;
    let ica_address = ICA_ADDRESS.may_load(deps.storage)?;

    match current_state {
        ContractState::Instantiated => try_register_gaia_ica(deps, env),
        ContractState::ICACreated => {
            if let Some(addr) = ica_address {
                try_liquid_stake(deps, env, info, addr)
            } else {
                Ok(Response::default())
            }
        },
        ContractState::LiquidStaked => {
            if let Some(addr) = ica_address {
                try_receive_atom_from_ica(deps, env, info, addr)
            } else {
                Ok(Response::default())
            }
        },
        ContractState::Complete => try_completed(deps),
    }
}

fn try_liquid_stake(
    deps: ExecuteDeps,
    _env: Env,
    _info: MessageInfo,
    _gaia_account_address: String,
) -> NeutronResult<Response<NeutronMsg>> {
    let ls_address = LS_ADDRESS.load(deps.storage)?;

    let stride_ica_query: Option<String> = deps
        .querier
        .query_wasm_smart(ls_address, &covenant_ls::msg::QueryMsg::StrideICA {})?;
    let stride_ica_addr = match stride_ica_query {
        Some(addr) => addr,
        None => return Err(NeutronError::Std(StdError::not_found("no ica found"))),
    };
    // TODO: validate balances of stride ica / liquid pooler here.
    // if either has the expected amount of statom, advance the state
    
    STRIDE_ATOM_RECEIVER.update(deps.storage, |mut val| -> StdResult<_> {
        val.address = stride_ica_addr.clone();
        Ok(val)
    })?;

    let fee = IBC_FEE.load(deps.storage)?;
    let port_id = IBC_PORT_ID.load(deps.storage)?;

    let interchain_account = INTERCHAIN_ACCOUNTS.load(deps.storage, port_id)?;

    match interchain_account {
        Some((address, controller_conn_id)) => {
            let stride_receiver = STRIDE_ATOM_RECEIVER.load(deps.storage)?;
            let gaia_stride_channel: String =
                GAIA_STRIDE_IBC_TRANSFER_CHANNEL_ID.load(deps.storage)?;
            let timeout = IBC_TIMEOUT.load(deps.storage)?;

            let amount = stride_receiver.amount.to_string();
            let st_ica = stride_ica_addr;

            let coin = Coin {
                denom: ATOM_DENOM.to_string(),
                amount,
            };

            let autopilot_receiver = AUTOPILOT_FORMAT
                .load(deps.storage)?
                .replace("{st_ica}", &st_ica);
            AUTOPILOT_FORMAT.save(deps.storage, &autopilot_receiver)?;

            let stride_msg = MsgTransfer {
                source_port: "transfer".to_string(),
                source_channel: gaia_stride_channel,
                token: Some(coin),
                sender: address,
                receiver: autopilot_receiver,
                timeout_height: None,
                timeout_timestamp: timeout,
            };

            // Serialize the Transfer message
            let mut buf = Vec::new();
            buf.reserve(stride_msg.encoded_len());
            if let Err(e) = stride_msg.encode(&mut buf) {
                return Err(StdError::generic_err(format!("Encode error: {}", e)).into());
            }

            let protobuf = ProtobufAny {
                type_url: "/ibc.applications.transfer.v1.MsgTransfer".to_string(),
                value: Binary::from(buf),
            };

            let stride_submit_msg = NeutronMsg::submit_tx(
                controller_conn_id,
                INTERCHAIN_ACCOUNT_ID.to_string(),
                vec![protobuf],
                "".to_string(),
                timeout,
                fee,
            );

            CONTRACT_STATE.save(deps.storage, &ContractState::LiquidStaked)?;

            Ok(Response::default()
                .add_attribute("method", "try_liquid_stake")
                .add_submessage(SubMsg::new(stride_submit_msg)))
        }
        None => Err(NeutronError::Fmt(Error)),
    }
}

fn try_receive_atom_from_ica(
    deps: ExecuteDeps,
    _env: Env,
    _info: MessageInfo,
    _gaia_account_address: String,
) -> NeutronResult<Response<NeutronMsg>> {
    let fee = IBC_FEE.load(deps.storage)?;
    let port_id = IBC_PORT_ID.load(deps.storage)?;

    let interchain_account = INTERCHAIN_ACCOUNTS.load(deps.storage, port_id)?;

    match interchain_account {
        Some((address, controller_conn_id)) => {
            let source_channel = GAIA_NEUTRON_IBC_TRANSFER_CHANNEL_ID.load(deps.storage)?;
            let lp_receiver = NATIVE_ATOM_RECEIVER.load(deps.storage)?;
            let amount = lp_receiver.amount.to_string();
            let timeout = IBC_TIMEOUT.load(deps.storage)?;

            let coin = Coin {
                denom: ATOM_DENOM.to_string(),
                amount,
            };

            let msg = MsgTransfer {
                source_port: "transfer".to_string(),
                source_channel,
                token: Some(coin),
                sender: address.clone(),
                receiver: lp_receiver.address,
                timeout_height: None,
                timeout_timestamp: timeout,
            };

            // Serialize the Transfer message
            let mut buf = Vec::new();
            buf.reserve(msg.encoded_len());
            if let Err(e) = msg.encode(&mut buf) {
                return Err(StdError::generic_err(format!("Encode error: {}", e)).into());
            }

            let protobuf = ProtobufAny {
                type_url: "/ibc.applications.transfer.v1.MsgTransfer".to_string(),
                value: Binary::from(buf),
            };

            let submit_msg = NeutronMsg::submit_tx(
                controller_conn_id,
                INTERCHAIN_ACCOUNT_ID.to_string(),
                vec![protobuf],
                address,
                timeout,
                fee,
            );

            CONTRACT_STATE.save(deps.storage, &ContractState::Complete)?;

            Ok(Response::default()
                .add_attribute("method", "try_forward_atom_from_ica")
                .add_submessage(SubMsg::new(submit_msg)))
        }
        None => Err(NeutronError::Fmt(Error)),
    }
}

fn try_register_gaia_ica(deps: ExecuteDeps, env: Env) -> NeutronResult<Response<NeutronMsg>> {
    let gaia_acc_id = INTERCHAIN_ACCOUNT_ID.to_string();
    let connection_id = NEUTRON_GAIA_CONNECTION_ID.load(deps.storage)?;
    let register = NeutronMsg::register_interchain_account(connection_id, gaia_acc_id.clone());
    let key = get_port_id(env.contract.address.as_str(), &gaia_acc_id);
    IBC_PORT_ID.save(deps.storage, &key)?;

    // we are saving empty data here because we handle response of registering ICA in sudo_open_ack method
    INTERCHAIN_ACCOUNTS.save(deps.storage, key, &None)?;

    Ok(Response::new()
        .add_attribute("method", "try_register_gaia_ica")
        .add_message(register))
}

fn try_completed(deps: ExecuteDeps) -> NeutronResult<Response<NeutronMsg>> {
    let clock_addr = CLOCK_ADDRESS.load(deps.storage)?;
    let msg = covenant_clock::helpers::dequeue_msg(clock_addr.as_str())?;

    Ok(Response::default()
        .add_attribute("method", "try_completed")
        .add_message(msg))
}

#[allow(unused)]
fn msg_with_sudo_callback<C: Into<CosmosMsg<T>>, T>(
    deps: DepsMut,
    msg: C,
    payload: SudoPayload,
) -> StdResult<SubMsg<T>> {
    save_reply_payload(deps.storage, payload)?;
    Ok(SubMsg::reply_on_success(msg, SUDO_PAYLOAD_REPLY_ID))
}

pub fn register_transfers_query(
    connection_id: String,
    recipient: String,
    update_period: u64,
    min_height: Option<u64>,
) -> NeutronResult<Response<NeutronMsg>> {
    let msg =
        new_register_transfers_query_msg(connection_id, recipient, update_period, min_height)?;

    Ok(Response::new().add_message(msg))
}

fn try_handle_received() -> NeutronResult<Response<NeutronMsg>> {
    Ok(Response::default().add_attribute("try_handle_received", "received msg`"))
}

#[cfg_attr(not(feature = "library"), entry_point)]
pub fn query(deps: QueryDeps, env: Env, msg: QueryMsg) -> NeutronResult<Binary> {
    match msg {
        QueryMsg::StAtomReceiver {} => {
            Ok(to_binary(&STRIDE_ATOM_RECEIVER.may_load(deps.storage)?)?)
        }
        QueryMsg::AtomReceiver {} => Ok(to_binary(&NATIVE_ATOM_RECEIVER.may_load(deps.storage)?)?),
        QueryMsg::ClockAddress {} => Ok(to_binary(&CLOCK_ADDRESS.may_load(deps.storage)?)?),
        QueryMsg::DepositorInterchainAccountAddress {} => {
            query_depositor_interchain_address(deps, env)
        }
        QueryMsg::InterchainAccountAddress {
            interchain_account_id,
            connection_id,
        } => query_interchain_address(deps, env, interchain_account_id, connection_id),
        QueryMsg::InterchainAccountAddressFromContract {
            interchain_account_id,
        } => query_interchain_address_contract(deps, env, interchain_account_id),
        QueryMsg::AcknowledgementResult {
            interchain_account_id,
            sequence_id,
        } => query_acknowledgement_result(deps, env, interchain_account_id, sequence_id),
        QueryMsg::ErrorsQueue {} => query_errors_queue(deps),
        QueryMsg::ContractState {} => Ok(to_binary(&CONTRACT_STATE.may_load(deps.storage)?)?),
        QueryMsg::AutopilotFormat {} => Ok(to_binary(&AUTOPILOT_FORMAT.may_load(deps.storage)?)?),
    }
}

pub fn query_depositor_interchain_address(deps: QueryDeps, _env: Env) -> NeutronResult<Binary> {
    let addr = ICA_ADDRESS.load(deps.storage);

    match addr {
        Ok(val) => {
            let address_response = QueryInterchainAccountAddressResponse {
                interchain_account_address: val,
            };
            Ok(to_binary(&address_response)?)
        }
        Err(_) => Err(NeutronError::Std(StdError::not_found("no ica stored"))),
    }
}

// returns ICA address from Neutron ICA SDK module
pub fn query_interchain_address(
    deps: QueryDeps,
    env: Env,
    interchain_account_id: String,
    connection_id: String,
) -> NeutronResult<Binary> {
    let query = NeutronQuery::InterchainAccountAddress {
        owner_address: env.contract.address.to_string(),
        interchain_account_id,
        connection_id,
    };

    let res: QueryInterchainAccountAddressResponse = deps.querier.query(&query.into())?;
    Ok(to_binary(&res)?)
}

// returns ICA address from the contract storage. The address was saved in sudo_open_ack method
pub fn query_interchain_address_contract(
    deps: QueryDeps,
    env: Env,
    interchain_account_id: String,
) -> NeutronResult<Binary> {
    Ok(to_binary(&get_ica(deps, &env, &interchain_account_id)?)?)
}

// returns the result
pub fn query_acknowledgement_result(
    deps: QueryDeps,
    env: Env,
    interchain_account_id: String,
    sequence_id: u64,
) -> NeutronResult<Binary> {
    let port_id = get_port_id(env.contract.address.as_str(), &interchain_account_id);
    let res = ACKNOWLEDGEMENT_RESULTS.may_load(deps.storage, (port_id, sequence_id))?;
    Ok(to_binary(&res)?)
}

pub fn query_errors_queue(deps: QueryDeps) -> NeutronResult<Binary> {
    let res = read_errors_from_queue(deps.storage)?;
    Ok(to_binary(&res)?)
}

#[cfg_attr(not(feature = "library"), entry_point)]
pub fn sudo(deps: ExecuteDeps, env: Env, msg: SudoMsg) -> StdResult<Response> {
    deps.api
        .debug(format!("WASMDEBUG: sudo: received sudo msg: {:?}", msg).as_str());

    match msg {
        // For handling successful (non-error) acknowledgements.
        SudoMsg::Response { request, data } => sudo_response(deps, request, data),

        // For handling error acknowledgements.
        SudoMsg::Error { request, details } => sudo_error(deps, request, details),

        // For handling error timeouts.
        SudoMsg::Timeout { request } => sudo_timeout(deps, env, request),

        // For handling successful registering of ICA
        SudoMsg::OpenAck {
            port_id,
            channel_id,
            counterparty_channel_id,
            counterparty_version,
        } => sudo_open_ack(
            deps,
            env,
            port_id,
            channel_id,
            counterparty_channel_id,
            counterparty_version,
        ),
        _ => Ok(Response::default()),
    }
}

#[cfg_attr(not(feature = "library"), entry_point)]
pub fn migrate(deps: DepsMut, _env: Env, msg: MigrateMsg) -> StdResult<Response> {
    deps.api.debug("WASMDEBUG: migrate");

    match msg {
        MigrateMsg::UpdateConfig {
            clock_addr,
            st_atom_receiver,
            atom_receiver,
            gaia_neutron_ibc_transfer_channel_id,
            neutron_gaia_connection_id,
            gaia_stride_ibc_transfer_channel_id,
            ls_address,
            autopilot_format,
            ibc_timeout,
            ibc_fee,
        } => {
            if let Some(clock_addr) = clock_addr {
                CLOCK_ADDRESS.save(deps.storage, &deps.api.addr_validate(&clock_addr)?)?;
            }

            if let Some(st_atom_receiver) = st_atom_receiver {
                STRIDE_ATOM_RECEIVER.save(deps.storage, &st_atom_receiver)?;
            }

            if let Some(atom_receiver) = atom_receiver {
                NATIVE_ATOM_RECEIVER.save(deps.storage, &atom_receiver)?;
            }

            if let Some(gaia_neutron_ibc_transfer_channel_id) = gaia_neutron_ibc_transfer_channel_id
            {
                GAIA_NEUTRON_IBC_TRANSFER_CHANNEL_ID
                    .save(deps.storage, &gaia_neutron_ibc_transfer_channel_id)?;
            }

            if let Some(neutron_gaia_connection_id) = neutron_gaia_connection_id {
                NEUTRON_GAIA_CONNECTION_ID.save(deps.storage, &neutron_gaia_connection_id)?;
            }

            if let Some(gaia_stride_ibc_transfer_channel_id) = gaia_stride_ibc_transfer_channel_id {
                GAIA_STRIDE_IBC_TRANSFER_CHANNEL_ID
                    .save(deps.storage, &gaia_stride_ibc_transfer_channel_id)?;
            }

            if let Some(ls_address) = ls_address {
                LS_ADDRESS.save(deps.storage, &ls_address)?;
            }

            if let Some(autopilot_f) = autopilot_format {
                AUTOPILOT_FORMAT.save(deps.storage, &autopilot_f)?;
            }

            if let Some(timeout) = ibc_timeout {
                IBC_TIMEOUT.save(deps.storage, &timeout)?;
            }

            if let Some(fee) = ibc_fee {
                IBC_FEE.save(deps.storage, &fee)?;
            }

            Ok(Response::default().add_attribute("method", "update_config"))
        }
        MigrateMsg::UpdateCodeId { data: _ } => {
            // This is a migrate message to update code id,
            // Data is optional base64 that we can parse to any data we would like in the future
            // let data: SomeStruct = from_binary(&data)?;
            Ok(Response::default())
        }
    }
}

// handler
fn sudo_open_ack(
    deps: ExecuteDeps,
    _env: Env,
    port_id: String,
    _channel_id: String,
    _counterparty_channel_id: String,
    counterparty_version: String,
) -> StdResult<Response> {
    // The version variable contains a JSON value with multiple fields,
    // including the generated account address.
    let parsed_version: Result<OpenAckVersion, _> =
        serde_json_wasm::from_str(counterparty_version.as_str());

    // Update the storage record associated with the interchain account.
    if let Ok(parsed_version) = parsed_version {
        INTERCHAIN_ACCOUNTS.save(
            deps.storage,
            port_id,
            &Some((
                parsed_version.clone().address,
                parsed_version.clone().controller_connection_id,
            )),
        )?;
        ICA_ADDRESS.save(deps.storage, &parsed_version.address)?;
        CONTRACT_STATE.save(deps.storage, &ContractState::ICACreated)?;
        return Ok(Response::default().add_attribute("method", "sudo_open_ack"));
    }
    Err(StdError::generic_err("Can't parse counterparty_version"))
}

<<<<<<< HEAD
fn sudo_response(deps: ExecuteDeps, request: RequestPacket, data: Binary) -> StdResult<Response> {
=======
fn sudo_response(deps: DepsMut, request: RequestPacket, data: Binary) -> StdResult<Response> {
    let mut response = Response::default().add_attribute("method", "sudo_response");
>>>>>>> daf1de31
    deps.api.debug(
        format!(
            "WASMDEBUG: sudo_response: sudo received: {:?} {:?}",
            request, data
        )
        .as_str(),
    );

    // WARNING: RETURNING THIS ERROR CLOSES THE CHANNEL.
    // AN ALTERNATIVE IS TO MAINTAIN AN ERRORS QUEUE AND PUT THE FAILED REQUEST THERE
    // FOR LATER INSPECTION.
    // In this particular case, we return an error because not having the sequence id
    // in the request value implies that a fatal error occurred on Neutron side.
    let seq_id = request
        .sequence
        .ok_or_else(|| StdError::generic_err("sequence not found"))?;

    // WARNING: RETURNING THIS ERROR CLOSES THE CHANNEL.
    // AN ALTERNATIVE IS TO MAINTAIN AN ERRORS QUEUE AND PUT THE FAILED REQUEST THERE
    // FOR LATER INSPECTION.
    // In this particular case, we return an error because not having the sequence id
    // in the request value implies that a fatal error occurred on Neutron side.
    let channel_id = request
        .source_channel
        .ok_or_else(|| StdError::generic_err("channel_id not found"))?;

    // NOTE: NO ERROR IS RETURNED HERE. THE CHANNEL LIVES ON.
    // In this particular example, this is a matter of developer's choice. Not being able to read
    // the payload here means that there was a problem with the contract while submitting an
    // interchain transaction. You can decide that this is not worth killing the channel,
    // write an error log and / or save the acknowledgement to an errors queue for later manual
    // processing. The decision is based purely on your application logic.
    let payload = read_sudo_payload(deps.storage, channel_id, seq_id).ok();
    if payload.is_none() {
        let error_msg = "WASMDEBUG: Error: Unable to read sudo payload";
        deps.api.debug(error_msg);
        add_error_to_queue(deps.storage, error_msg.to_string());
        return Ok(Response::default());
    }

    deps.api
        .debug(format!("WASMDEBUG: sudo_response: sudo payload: {:?}", payload).as_str());

    // WARNING: RETURNING THIS ERROR CLOSES THE CHANNEL.
    // AN ALTERNATIVE IS TO MAINTAIN AN ERRORS QUEUE AND PUT THE FAILED REQUEST THERE
    // FOR LATER INSPECTION.
    // In this particular case, we return an error because not being able to parse this data
    // that a fatal error occurred on Neutron side, or that the remote chain sent us unexpected data.
    // Both cases require immediate attention.
    let parsed_data = decode_acknowledgement_response(data)?;

    let mut item_types = vec![];
    for item in parsed_data {
        let item_type = item.msg_type.as_str();
        item_types.push(item_type.to_string());
        match item_type {
            "/ibc.applications.transfer.v1.MsgTransfer" => {
                deps.api
                    .debug(format!("MsgTransfer response: {:?}", item.data).as_str());
            }
            _ => {
                deps.api.debug(
                    format!(
                        "This type of acknowledgement is not implemented: {:?}",
                        payload
                    )
                    .as_str(),
                );
            }
        }
    }

    if let Some(payload) = payload {
<<<<<<< HEAD
=======
        
        if payload.message == "try_liquid_stake" {
            CONTRACT_STATE.save(deps.storage, &ContractState::LiquidStaked)?;
            response = response.add_attribute("payload_message", "try_liquid_stake")
        } else if payload.message == "try_receive_atom_from_ica" {
            CONTRACT_STATE.save(deps.storage, &ContractState::Complete)?;
            response = response.add_attribute("payload_message", "try_receive_atom_from_ica")
        }

>>>>>>> daf1de31
        // update but also check that we don't update same seq_id twice
        ACKNOWLEDGEMENT_RESULTS.update(
            deps.storage,
            (payload.port_id, seq_id),
            |maybe_ack| -> StdResult<AcknowledgementResult> {
                match maybe_ack {
                    Some(_ack) => Err(StdError::generic_err("trying to update same seq_id")),
                    None => Ok(AcknowledgementResult::Success(item_types)),
                }
            },
        )?;
    }

    Ok(response)
}

fn sudo_timeout(deps: ExecuteDeps, _env: Env, request: RequestPacket) -> StdResult<Response> {
    deps.api
        .debug(format!("WASMDEBUG: sudo timeout request: {:?}", request).as_str());

    // WARNING: RETURNING THIS ERROR CLOSES THE CHANNEL.
    // AN ALTERNATIVE IS TO MAINTAIN AN ERRORS QUEUE AND PUT THE FAILED REQUEST THERE
    // FOR LATER INSPECTION.
    // In this particular case, we return an error because not having the sequence id
    // in the request value implies that a fatal error occurred on Neutron side.
    let seq_id = request
        .sequence
        .ok_or_else(|| StdError::generic_err("sequence not found"))?;

    // WARNING: RETURNING THIS ERROR CLOSES THE CHANNEL.
    // AN ALTERNATIVE IS TO MAINTAIN AN ERRORS QUEUE AND PUT THE FAILED REQUEST THERE
    // FOR LATER INSPECTION.
    // In this particular case, we return an error because not having the sequence id
    // in the request value implies that a fatal error occurred on Neutron side.
    let channel_id = request
        .source_channel
        .ok_or_else(|| StdError::generic_err("channel_id not found"))?;

    // update but also check that we don't update same seq_id twice
    // NOTE: NO ERROR IS RETURNED HERE. THE CHANNEL LIVES ON.
    // In this particular example, this is a matter of developer's choice. Not being able to read
    // the payload here means that there was a problem with the contract while submitting an
    // interchain transaction. You can decide that this is not worth killing the channel,
    // write an error log and / or save the acknowledgement to an errors queue for later manual
    // processing. The decision is based purely on your application logic.
    // Please be careful because it may lead to an unexpected state changes because state might
    // has been changed before this call and will not be reverted because of supressed error.
    let payload = read_sudo_payload(deps.storage, channel_id, seq_id).ok();
    if let Some(payload) = payload {
        // update but also check that we don't update same seq_id twice
        ACKNOWLEDGEMENT_RESULTS.update(
            deps.storage,
            (payload.port_id, seq_id),
            |maybe_ack| -> StdResult<AcknowledgementResult> {
                match maybe_ack {
                    Some(_ack) => Err(StdError::generic_err("trying to update same seq_id")),
                    None => Ok(AcknowledgementResult::Timeout(payload.message)),
                }
            },
        )?;
    } else {
        let error_msg = "WASMDEBUG: Error: Unable to read sudo payload";
        deps.api.debug(error_msg);
        add_error_to_queue(deps.storage, error_msg.to_string());
    }

    Ok(Response::default().add_attribute("method", "sudo_timeout"))
}

fn sudo_error(deps: ExecuteDeps, request: RequestPacket, details: String) -> StdResult<Response> {
    deps.api
        .debug(format!("WASMDEBUG: sudo error: {}", details).as_str());
    deps.api
        .debug(format!("WASMDEBUG: request packet: {:?}", request).as_str());

    // WARNING: RETURNING THIS ERROR CLOSES THE CHANNEL.
    // AN ALTERNATIVE IS TO MAINTAIN AN ERRORS QUEUE AND PUT THE FAILED REQUEST THERE
    // FOR LATER INSPECTION.
    // In this particular case, we return an error because not having the sequence id
    // in the request value implies that a fatal error occurred on Neutron side.
    let seq_id = request
        .sequence
        .ok_or_else(|| StdError::generic_err("sequence not found"))?;

    // WARNING: RETURNING THIS ERROR CLOSES THE CHANNEL.
    // AN ALTERNATIVE IS TO MAINTAIN AN ERRORS QUEUE AND PUT THE FAILED REQUEST THERE
    // FOR LATER INSPECTION.
    // In this particular case, we return an error because not having the sequence id
    // in the request value implies that a fatal error occurred on Neutron side.
    let channel_id = request
        .source_channel
        .ok_or_else(|| StdError::generic_err("channel_id not found"))?;
    let payload = read_sudo_payload(deps.storage, channel_id, seq_id).ok();

    if let Some(payload) = payload {
        // update but also check that we don't update same seq_id twice
        ACKNOWLEDGEMENT_RESULTS.update(
            deps.storage,
            (payload.port_id, seq_id),
            |maybe_ack| -> StdResult<AcknowledgementResult> {
                match maybe_ack {
                    Some(_ack) => Err(StdError::generic_err("trying to update same seq_id")),
                    None => Ok(AcknowledgementResult::Error((payload.message, details))),
                }
            },
        )?;
    } else {
        let error_msg = "WASMDEBUG: Error: Unable to read sudo payload";
        deps.api.debug(error_msg);
        add_error_to_queue(deps.storage, error_msg.to_string());
    }

    Ok(Response::default().add_attribute("method", "sudo_error"))
}

// prepare_sudo_payload is called from reply handler
// The method is used to extract sequence id and channel from SubmitTxResponse to process sudo payload defined in msg_with_sudo_callback later in Sudo handler.
// Such flow msg_with_sudo_callback() -> reply() -> prepare_sudo_payload() -> sudo() allows you "attach" some payload to your SubmitTx message
// and process this payload when an acknowledgement for the SubmitTx message is received in Sudo handler
fn prepare_sudo_payload(mut deps: DepsMut, _env: Env, msg: Reply) -> StdResult<Response> {
    let payload = read_reply_payload(deps.storage)?;
    let resp: MsgSubmitTxResponse = serde_json_wasm::from_slice(
        msg.result
            .into_result()
            .map_err(StdError::generic_err)?
            .data
            .ok_or_else(|| StdError::generic_err("no result"))?
            .as_slice(),
    )
    .map_err(|e| StdError::generic_err(format!("failed to parse response: {:?}", e)))?;
    deps.api
        .debug(format!("WASMDEBUG: reply msg: {:?}", resp).as_str());
    let seq_id = resp.sequence_id;
    let channel_id = resp.channel;
    save_sudo_payload(deps.branch().storage, channel_id, seq_id, payload)?;
    Ok(Response::new())
}

fn get_ica(
    deps: Deps<impl CustomQuery>,
    env: &Env,
    interchain_account_id: &str,
) -> Result<(String, String), StdError> {
    let key = get_port_id(env.contract.address.as_str(), interchain_account_id);

    INTERCHAIN_ACCOUNTS
        .load(deps.storage, key)?
        .ok_or_else(|| StdError::generic_err("Interchain account is not created yet"))
}

#[cfg_attr(not(feature = "library"), entry_point)]
pub fn reply(deps: DepsMut, env: Env, msg: Reply) -> StdResult<Response> {
    deps.api
        .debug(format!("WASMDEBUG: reply msg: {:?}", msg).as_str());
    match msg.id {
        SUDO_PAYLOAD_REPLY_ID => prepare_sudo_payload(deps, env, msg),
        _ => Err(StdError::generic_err(format!(
            "unsupported reply message id {}",
            msg.id
        ))),
    }
}<|MERGE_RESOLUTION|>--- conflicted
+++ resolved
@@ -141,7 +141,7 @@
     };
     // TODO: validate balances of stride ica / liquid pooler here.
     // if either has the expected amount of statom, advance the state
-    
+
     STRIDE_ATOM_RECEIVER.update(deps.storage, |mut val| -> StdResult<_> {
         val.address = stride_ica_addr.clone();
         Ok(val)
@@ -547,12 +547,8 @@
     Err(StdError::generic_err("Can't parse counterparty_version"))
 }
 
-<<<<<<< HEAD
 fn sudo_response(deps: ExecuteDeps, request: RequestPacket, data: Binary) -> StdResult<Response> {
-=======
-fn sudo_response(deps: DepsMut, request: RequestPacket, data: Binary) -> StdResult<Response> {
     let mut response = Response::default().add_attribute("method", "sudo_response");
->>>>>>> daf1de31
     deps.api.debug(
         format!(
             "WASMDEBUG: sudo_response: sudo received: {:?} {:?}",
@@ -626,9 +622,7 @@
     }
 
     if let Some(payload) = payload {
-<<<<<<< HEAD
-=======
-        
+
         if payload.message == "try_liquid_stake" {
             CONTRACT_STATE.save(deps.storage, &ContractState::LiquidStaked)?;
             response = response.add_attribute("payload_message", "try_liquid_stake")
@@ -637,7 +631,6 @@
             response = response.add_attribute("payload_message", "try_receive_atom_from_ica")
         }
 
->>>>>>> daf1de31
         // update but also check that we don't update same seq_id twice
         ACKNOWLEDGEMENT_RESULTS.update(
             deps.storage,
