--- conflicted
+++ resolved
@@ -534,7 +534,6 @@
 
         // advance the state and enqueue module for subsequent ticks
         CONTRACT_STATE.save(deps.storage, &ContractState::ICACreated)?;
-<<<<<<< HEAD
         let clock_addr = CLOCK_ADDRESS.load(deps.storage)?;
         let clock_enqueue_msg = covenant_clock::helpers::enqueue_msg(&clock_addr.to_string())?;
     
@@ -542,9 +541,6 @@
             .add_message(clock_enqueue_msg)
             .add_attribute("method", "sudo_open_ack")
         );
-=======
-        return Ok(Response::default().add_attribute("method", "sudo_open_ack"));
->>>>>>> ad95e81e
     }
     Err(StdError::generic_err("Can't parse counterparty_version"))
 }
@@ -650,7 +646,6 @@
         }
     }
 
-<<<<<<< HEAD
     // enqueue module for subsequent ticks
     let clock_addr = CLOCK_ADDRESS.load(deps.storage)?;
     let clock_enqueue_msg = covenant_clock::helpers::enqueue_msg(&clock_addr.to_string())?;
@@ -659,9 +654,6 @@
         .add_attribute("method", "sudo_response")
         .add_message(clock_enqueue_msg)
     )
-=======
-    Ok(Response::default().add_attribute("method", "sudo_response"))
->>>>>>> ad95e81e
 }
 
 fn sudo_timeout(deps: DepsMut, _env: Env, request: RequestPacket) -> StdResult<Response> {
@@ -676,13 +668,9 @@
     let clock_addr = CLOCK_ADDRESS.load(deps.storage)?;
     let clock_enqueue_msg = covenant_clock::helpers::enqueue_msg(&clock_addr.to_string())?;
 
-<<<<<<< HEAD
     Ok(Response::default()
         .add_message(clock_enqueue_msg)
         .add_attribute("method", "sudo_timeout"))
-=======
-    Ok(Response::default().add_attribute("method", "sudo_timeout"))
->>>>>>> ad95e81e
 }
 
 fn sudo_error(deps: DepsMut, request: RequestPacket, details: String) -> StdResult<Response> {
