use cosmos_sdk_proto::cosmos::base::v1beta1::Coin;
use cosmos_sdk_proto::ibc::applications::transfer::v1::MsgTransfer;

<<<<<<< HEAD
use cosmos_sdk_proto::ibc::core::client::v1::Height;
=======
>>>>>>> 786ae02c
#[cfg(not(feature = "library"))]
use cosmwasm_std::entry_point;
use cosmwasm_std::{
    to_binary, Binary, CosmosMsg, Deps, DepsMut, Env, MessageInfo, Reply, Response, StdError,
    StdResult, SubMsg,
};
use covenant_clock::helpers::verify_clock;
use cw2::set_contract_version;
use neutron_sdk::bindings::types::ProtobufAny;
use neutron_sdk::interchain_queries::v045::new_register_transfers_query_msg;

use prost::Message;

use crate::msg::{ExecuteMsg, InstantiateMsg, MigrateMsg, OpenAckVersion, QueryMsg};
use neutron_sdk::{
    bindings::{
        msg::{MsgSubmitTxResponse, NeutronMsg},
        query::{NeutronQuery, QueryInterchainAccountAddressResponse},
    },
    interchain_txs::helpers::{decode_acknowledgement_response, get_port_id},
    sudo::msg::{RequestPacket, SudoMsg},
    NeutronError, NeutronResult,
};

use crate::state::{
    add_error_to_queue, read_errors_from_queue, read_reply_payload, read_sudo_payload,
    save_reply_payload, save_sudo_payload, AcknowledgementResult, ContractState, SudoPayload,
    ACKNOWLEDGEMENT_RESULTS, AUTOPILOT_FORMAT, CLOCK_ADDRESS, CONTRACT_STATE,
    GAIA_NEUTRON_IBC_TRANSFER_CHANNEL_ID, GAIA_STRIDE_IBC_TRANSFER_CHANNEL_ID, IBC_FEE,
    IBC_PORT_ID, IBC_TIMEOUT, ICA_ADDRESS, INTERCHAIN_ACCOUNTS, LS_ADDRESS, NATIVE_ATOM_RECEIVER,
    NEUTRON_GAIA_CONNECTION_ID, STRIDE_ATOM_RECEIVER, SUDO_PAYLOAD_REPLY_ID,
};

type QueryDeps<'a> = Deps<'a, NeutronQuery>;
type ExecuteDeps<'a> = DepsMut<'a, NeutronQuery>;

const _NEUTRON_DENOM: &str = "untrn";
const ATOM_DENOM: &str = "uatom";
pub(crate) const INTERCHAIN_ACCOUNT_ID: &str = "ica";

pub(crate) const DEFAULT_TIMEOUT_SECONDS: u64 = 60 * 60 * 24 * 7 * 2;

const CONTRACT_NAME: &str = "crates.io:covenant-depositor";
const CONTRACT_VERSION: &str = env!("CARGO_PKG_VERSION");

#[cfg_attr(not(feature = "library"), entry_point)]
pub fn instantiate(
    deps: ExecuteDeps,
    _env: Env,
    _info: MessageInfo,
    msg: InstantiateMsg,
) -> NeutronResult<Response<NeutronMsg>> {
    deps.api.debug("WASMDEBUG: instantiate");
    set_contract_version(deps.storage, CONTRACT_NAME, CONTRACT_VERSION)?;

    // TODO: validations

    CLOCK_ADDRESS.save(deps.storage, &deps.api.addr_validate(&msg.clock_address)?)?;

    // minations and amounts
    STRIDE_ATOM_RECEIVER.save(deps.storage, &msg.st_atom_receiver)?;
    NATIVE_ATOM_RECEIVER.save(deps.storage, &msg.atom_receiver)?;
    CONTRACT_STATE.save(deps.storage, &ContractState::Instantiated)?;
    GAIA_NEUTRON_IBC_TRANSFER_CHANNEL_ID
        .save(deps.storage, &msg.gaia_neutron_ibc_transfer_channel_id)?;
    NEUTRON_GAIA_CONNECTION_ID.save(deps.storage, &msg.neutron_gaia_connection_id)?;
    GAIA_STRIDE_IBC_TRANSFER_CHANNEL_ID
        .save(deps.storage, &msg.gaia_stride_ibc_transfer_channel_id)?;
    LS_ADDRESS.save(deps.storage, &deps.api.addr_validate(&msg.ls_address)?)?;
    AUTOPILOT_FORMAT.save(deps.storage, &msg.autopilot_format)?;
    IBC_TIMEOUT.save(deps.storage, &msg.ibc_timeout)?;
    GAIA_STRIDE_IBC_TRANSFER_CHANNEL_ID
        .save(deps.storage, &msg.gaia_stride_ibc_transfer_channel_id)?;
    IBC_FEE.save(deps.storage, &msg.ibc_fee)?;

    Ok(Response::default().add_attribute("method", "depositor_instantiate"))
}

#[cfg_attr(not(feature = "library"), entry_point)]
pub fn execute(
    deps: ExecuteDeps,
    env: Env,
    info: MessageInfo,
    msg: ExecuteMsg,
) -> NeutronResult<Response<NeutronMsg>> {
    deps.api
        .debug(format!("WASMDEBUG: execute: received msg: {:?}", msg).as_str());
    match msg {
        ExecuteMsg::Tick {} => try_tick(deps, env, info),
        ExecuteMsg::Received {} => try_handle_received(),
    }
}

fn try_tick(deps: ExecuteDeps, env: Env, info: MessageInfo) -> NeutronResult<Response<NeutronMsg>> {
    // Verify caller is the clock
    verify_clock(&info.sender, &CLOCK_ADDRESS.load(deps.storage)?)?;

    let current_state = CONTRACT_STATE.load(deps.storage)?;

    match current_state {
        ContractState::Instantiated => try_register_gaia_ica(deps, env),
        ContractState::ICACreated => {
<<<<<<< HEAD
            let ica_address = ICA_ADDRESS.may_load(deps.storage)?;

            if ica_address.is_some() {
                try_send_funds(deps, env, info)
            } else {
                Ok(Response::default()
                    .add_attribute("method", "try_tick")
                    .add_attribute("ica_status", "not_created"))
            }
        }
        ContractState::FundsSent => Ok(Response::default()
            .add_attribute("method", "try_tick")
            .add_attribute("funds_status", "waiting_for_received")),
        ContractState::Complete => {
            Ok(Response::default().add_attribute("status", "function_completed"))
        }
    }
}

fn to_proto_msg_transfer(msg: impl Message) -> NeutronResult<ProtobufAny> {
    // Serialize the Transfer message
    let mut buf = Vec::new();
    buf.reserve(msg.encoded_len());
    if let Err(e) = msg.encode(&mut buf) {
        return Err(StdError::generic_err(format!("Encode error: {}", e)).into());
    }

    Ok(ProtobufAny {
        type_url: "/ibc.applications.transfer.v1.MsgTransfer".to_string(),
        value: Binary::from(buf),
    })
}

// Try to send funds via ICA to liquid staked on stride, and to lper
fn try_send_funds(
    mut deps: ExecuteDeps,
=======
            if let Some(addr) = ica_address {
                try_liquid_stake(deps, env, info, addr)
            } else {
                Ok(Response::default())
            }
        }
        ContractState::LiquidStaked => {
            if let Some(addr) = ica_address {
                try_receive_atom_from_ica(deps, env, info, addr)
            } else {
                Ok(Response::default())
            }
        }
        ContractState::Complete => try_completed(deps),
    }
}

fn try_liquid_stake(
    deps: ExecuteDeps,
>>>>>>> 786ae02c
    _env: Env,
    _info: MessageInfo,
) -> NeutronResult<Response<NeutronMsg>> {
    let ls_address = LS_ADDRESS.load(deps.storage)?;

    let stride_ica_query: Option<String> = deps
        .querier
        .query_wasm_smart(ls_address, &covenant_ls::msg::QueryMsg::StrideICA {})?;
    let stride_ica_addr = match stride_ica_query {
        Some(addr) => addr,
        None => return Err(NeutronError::Std(StdError::not_found("no LS ica found"))),
    };
    // TODO: validate balances of stride ica / liquid pooler here.
    // if either has the expected amount of statom, advance the state

<<<<<<< HEAD
    // Update receiver on stride (ls ica address)
    let mut stride_receiver = STRIDE_ATOM_RECEIVER.load(deps.storage)?;
    stride_receiver.address = stride_ica_addr.clone();
    STRIDE_ATOM_RECEIVER.save(deps.storage, &stride_receiver)?;
=======
    STRIDE_ATOM_RECEIVER.update(deps.storage, |mut val| -> StdResult<_> {
        val.address = stride_ica_addr.clone();
        Ok(val)
    })?;
>>>>>>> 786ae02c

    let fee = IBC_FEE.load(deps.storage)?;
    let port_id = IBC_PORT_ID.load(deps.storage)?;

<<<<<<< HEAD
    let interchain_account = INTERCHAIN_ACCOUNTS.may_load(deps.storage, port_id.clone())?;
=======
    let interchain_account = INTERCHAIN_ACCOUNTS.load(deps.storage, port_id)?;
>>>>>>> 786ae02c

    match interchain_account {
        Some((address, controller_conn_id)) => {
            let gaia_stride_channel: String =
                GAIA_STRIDE_IBC_TRANSFER_CHANNEL_ID.load(deps.storage)?;
            let timeout = IBC_TIMEOUT.load(deps.storage)?;

            // Transfer to stride to liquid staked and autopilot
            let stride_coin = Coin {
                denom: ATOM_DENOM.to_string(),
                amount: stride_receiver.amount.to_string(),
            };

            let autopilot_receiver = AUTOPILOT_FORMAT
                .load(deps.storage)?
<<<<<<< HEAD
                .replace("{st_ica}", &stride_ica_addr);
=======
                .replace("{st_ica}", &st_ica);
>>>>>>> 786ae02c
            AUTOPILOT_FORMAT.save(deps.storage, &autopilot_receiver)?;

            let stride_msg = MsgTransfer {
                source_port: "transfer".to_string(),
                source_channel: gaia_stride_channel,
<<<<<<< HEAD
                token: Some(stride_coin),
                sender: address.clone(),
=======
                token: Some(coin),
                sender: address,
>>>>>>> 786ae02c
                receiver: autopilot_receiver,
                timeout_height: None,
                timeout_timestamp: timeout,
            };

<<<<<<< HEAD
            let stride_protobuf = to_proto_msg_transfer(stride_msg)?;

            // Transfer to lper
            let source_channel = GAIA_NEUTRON_IBC_TRANSFER_CHANNEL_ID.load(deps.storage)?;
            let lp_receiver = NATIVE_ATOM_RECEIVER.load(deps.storage)?;
=======
            // Serialize the Transfer message
            let mut buf = Vec::new();
            buf.reserve(stride_msg.encoded_len());
            if let Err(e) = stride_msg.encode(&mut buf) {
                return Err(StdError::generic_err(format!("Encode error: {}", e)).into());
            }

            let protobuf = ProtobufAny {
                type_url: "/ibc.applications.transfer.v1.MsgTransfer".to_string(),
                value: Binary::from(buf),
            };

            let stride_submit_msg = NeutronMsg::submit_tx(
                controller_conn_id,
                INTERCHAIN_ACCOUNT_ID.to_string(),
                vec![protobuf],
                "".to_string(),
                timeout,
                fee,
            );

            CONTRACT_STATE.save(deps.storage, &ContractState::LiquidStaked)?;

            Ok(Response::default()
                .add_attribute("method", "try_liquid_stake")
                .add_submessage(SubMsg::new(stride_submit_msg)))
        }
        None => Err(NeutronError::Fmt(Error)),
    }
}

fn try_receive_atom_from_ica(
    deps: ExecuteDeps,
    _env: Env,
    _info: MessageInfo,
    _gaia_account_address: String,
) -> NeutronResult<Response<NeutronMsg>> {
    let fee = IBC_FEE.load(deps.storage)?;
    let port_id = IBC_PORT_ID.load(deps.storage)?;

    let interchain_account = INTERCHAIN_ACCOUNTS.load(deps.storage, port_id)?;

    match interchain_account {
        Some((address, controller_conn_id)) => {
            let source_channel = GAIA_NEUTRON_IBC_TRANSFER_CHANNEL_ID.load(deps.storage)?;
            let lp_receiver = NATIVE_ATOM_RECEIVER.load(deps.storage)?;
            let amount = lp_receiver.amount.to_string();
            let timeout = IBC_TIMEOUT.load(deps.storage)?;
>>>>>>> 786ae02c

            let lper_coin = Coin {
                denom: ATOM_DENOM.to_string(),
                amount: lp_receiver.amount.to_string(),
            };

            let lper_msg = MsgTransfer {
                source_port: "transfer".to_string(),
                source_channel,
                token: Some(lper_coin),
                sender: address.clone(),
                receiver: lp_receiver.address,
<<<<<<< HEAD
                timeout_height: Some(Height {
                    revision_number: 2,
                    revision_height: 1300,
                }),
                timeout_timestamp: 0,
=======
                timeout_height: None,
                timeout_timestamp: timeout,
>>>>>>> 786ae02c
            };

            let lp_protobuf = to_proto_msg_transfer(lper_msg)?;

            let submit_msg = NeutronMsg::submit_tx(
                controller_conn_id,
                INTERCHAIN_ACCOUNT_ID.to_string(),
                vec![stride_protobuf, lp_protobuf],
                "".to_string(),
                timeout,
                fee,
            );

<<<<<<< HEAD
            let submsg = msg_with_sudo_callback(
                deps.branch(),
                submit_msg,
                SudoPayload {
                    port_id,
                    // Here you can store some information about the transaction to help you parse
                    // the acknowledgement later.
                    message: "try_send_funds".to_string(),
                },
            )?;

            Ok(Response::default()
                .add_attribute("method", "try_send_funds")
                // .add_attribute("stride_submit_msg_hex", encode_hex(protobuf.value.as_slice()))
                .add_submessage(submsg))
=======
            CONTRACT_STATE.save(deps.storage, &ContractState::Complete)?;

            Ok(Response::default()
                .add_attribute("method", "try_forward_atom_from_ica")
                .add_submessage(SubMsg::new(submit_msg)))
>>>>>>> 786ae02c
        }
        None => Ok(Response::default()
            .add_attribute("method", "try_send_funds")
            .add_attribute("error", "no_ica_found")),
    }
}

fn try_register_gaia_ica(deps: ExecuteDeps, env: Env) -> NeutronResult<Response<NeutronMsg>> {
    let gaia_acc_id = INTERCHAIN_ACCOUNT_ID.to_string();
    let connection_id = NEUTRON_GAIA_CONNECTION_ID.load(deps.storage)?;
    let register = NeutronMsg::register_interchain_account(connection_id, gaia_acc_id.clone());
    let key = get_port_id(env.contract.address.as_str(), &gaia_acc_id);
    IBC_PORT_ID.save(deps.storage, &key)?;

    Ok(Response::new()
        .add_attribute("method", "try_register_gaia_ica")
        .add_message(register))
}

#[allow(unused)]
fn msg_with_sudo_callback<C: Into<CosmosMsg<T>>, T>(
    deps: ExecuteDeps,
    msg: C,
    payload: SudoPayload,
) -> StdResult<SubMsg<T>> {
    save_reply_payload(deps.storage, payload)?;
    Ok(SubMsg::reply_on_success(msg, SUDO_PAYLOAD_REPLY_ID))
}

pub fn register_transfers_query(
    connection_id: String,
    recipient: String,
    update_period: u64,
    min_height: Option<u64>,
) -> NeutronResult<Response<NeutronMsg>> {
    let msg =
        new_register_transfers_query_msg(connection_id, recipient, update_period, min_height)?;

    Ok(Response::new().add_message(msg))
}

fn try_handle_received() -> NeutronResult<Response<NeutronMsg>> {
    Ok(Response::default().add_attribute("try_handle_received", "received msg`"))
}

#[cfg_attr(not(feature = "library"), entry_point)]
pub fn query(deps: QueryDeps, env: Env, msg: QueryMsg) -> NeutronResult<Binary> {
    match msg {
        QueryMsg::StAtomReceiver {} => {
            Ok(to_binary(&STRIDE_ATOM_RECEIVER.may_load(deps.storage)?)?)
        }
        QueryMsg::AtomReceiver {} => Ok(to_binary(&NATIVE_ATOM_RECEIVER.may_load(deps.storage)?)?),
        QueryMsg::ClockAddress {} => Ok(to_binary(&CLOCK_ADDRESS.may_load(deps.storage)?)?),
        QueryMsg::DepositorInterchainAccountAddress {} => {
            query_depositor_interchain_address(deps, env)
        }
        QueryMsg::InterchainAccountAddress {
            interchain_account_id,
            connection_id,
        } => query_interchain_address(deps, env, interchain_account_id, connection_id),
        QueryMsg::InterchainAccountAddressFromContract {
            interchain_account_id,
        } => query_interchain_address_contract(deps, env, interchain_account_id),
        QueryMsg::AcknowledgementResult {
            interchain_account_id,
            sequence_id,
        } => query_acknowledgement_result(deps, env, interchain_account_id, sequence_id),
        QueryMsg::ErrorsQueue {} => query_errors_queue(deps),
        QueryMsg::ContractState {} => Ok(to_binary(&CONTRACT_STATE.may_load(deps.storage)?)?),
        QueryMsg::AutopilotFormat {} => Ok(to_binary(&AUTOPILOT_FORMAT.may_load(deps.storage)?)?),
    }
}

pub fn query_depositor_interchain_address(deps: QueryDeps, _env: Env) -> NeutronResult<Binary> {
    let addr = ICA_ADDRESS.load(deps.storage);

    match addr {
        Ok(val) => {
            let address_response = QueryInterchainAccountAddressResponse {
                interchain_account_address: val,
            };
            Ok(to_binary(&address_response)?)
        }
        Err(_) => Err(NeutronError::Std(StdError::not_found("no ica stored"))),
    }
}

// returns ICA address from Neutron ICA SDK module
pub fn query_interchain_address(
    deps: QueryDeps,
    env: Env,
    interchain_account_id: String,
    connection_id: String,
) -> NeutronResult<Binary> {
    let query = NeutronQuery::InterchainAccountAddress {
        owner_address: env.contract.address.to_string(),
        interchain_account_id,
        connection_id,
    };

    let res: QueryInterchainAccountAddressResponse = deps.querier.query(&query.into())?;
    Ok(to_binary(&res)?)
}

// returns ICA address from the contract storage. The address was saved in sudo_open_ack method
pub fn query_interchain_address_contract(
    deps: QueryDeps,
    env: Env,
    interchain_account_id: String,
) -> NeutronResult<Binary> {
    Ok(to_binary(&get_ica(deps, &env, &interchain_account_id)?)?)
}

// returns the result
pub fn query_acknowledgement_result(
    deps: QueryDeps,
    env: Env,
    interchain_account_id: String,
    sequence_id: u64,
) -> NeutronResult<Binary> {
    let port_id = get_port_id(env.contract.address.as_str(), &interchain_account_id);
    let res = ACKNOWLEDGEMENT_RESULTS.may_load(deps.storage, (port_id, sequence_id))?;
    Ok(to_binary(&res)?)
}

pub fn query_errors_queue(deps: QueryDeps) -> NeutronResult<Binary> {
    let res = read_errors_from_queue(deps.storage)?;
    Ok(to_binary(&res)?)
}

#[cfg_attr(not(feature = "library"), entry_point)]
pub fn sudo(deps: ExecuteDeps, env: Env, msg: SudoMsg) -> StdResult<Response> {
    deps.api
        .debug(format!("WASMDEBUG: sudo: received sudo msg: {:?}", msg).as_str());

    match msg {
        // For handling successful (non-error) acknowledgements.
        SudoMsg::Response { request, data } => sudo_response(deps, request, data),

        // For handling error acknowledgements.
        SudoMsg::Error { request, details } => sudo_error(deps, request, details),

        // For handling error timeouts.
        SudoMsg::Timeout { request } => sudo_timeout(deps, env, request),

        // For handling successful registering of ICA
        SudoMsg::OpenAck {
            port_id,
            channel_id,
            counterparty_channel_id,
            counterparty_version,
        } => sudo_open_ack(
            deps,
            env,
            port_id,
            channel_id,
            counterparty_channel_id,
            counterparty_version,
        ),
        _ => Ok(Response::default()),
    }
}

#[cfg_attr(not(feature = "library"), entry_point)]
pub fn migrate(deps: ExecuteDeps, _env: Env, msg: MigrateMsg) -> StdResult<Response> {
    deps.api.debug("WASMDEBUG: migrate");

    match msg {
        MigrateMsg::UpdateConfig {
            clock_addr,
            st_atom_receiver,
            atom_receiver,
            gaia_neutron_ibc_transfer_channel_id,
            neutron_gaia_connection_id,
            gaia_stride_ibc_transfer_channel_id,
            ls_address,
            autopilot_format,
            ibc_timeout,
            ibc_fee,
        } => {
            if let Some(clock_addr) = clock_addr {
                CLOCK_ADDRESS.save(deps.storage, &deps.api.addr_validate(&clock_addr)?)?;
            }

            if let Some(st_atom_receiver) = st_atom_receiver {
                STRIDE_ATOM_RECEIVER.save(deps.storage, &st_atom_receiver)?;
            }

            if let Some(atom_receiver) = atom_receiver {
                NATIVE_ATOM_RECEIVER.save(deps.storage, &atom_receiver)?;
            }

            if let Some(gaia_neutron_ibc_transfer_channel_id) = gaia_neutron_ibc_transfer_channel_id
            {
                GAIA_NEUTRON_IBC_TRANSFER_CHANNEL_ID
                    .save(deps.storage, &gaia_neutron_ibc_transfer_channel_id)?;
            }

            if let Some(neutron_gaia_connection_id) = neutron_gaia_connection_id {
                NEUTRON_GAIA_CONNECTION_ID.save(deps.storage, &neutron_gaia_connection_id)?;
            }

            if let Some(gaia_stride_ibc_transfer_channel_id) = gaia_stride_ibc_transfer_channel_id {
                GAIA_STRIDE_IBC_TRANSFER_CHANNEL_ID
                    .save(deps.storage, &gaia_stride_ibc_transfer_channel_id)?;
            }

            if let Some(ls_address) = ls_address {
                LS_ADDRESS.save(deps.storage, &deps.api.addr_validate(&ls_address)?)?;
            }

            if let Some(autopilot_f) = autopilot_format {
                AUTOPILOT_FORMAT.save(deps.storage, &autopilot_f)?;
            }

            if let Some(timeout) = ibc_timeout {
                IBC_TIMEOUT.save(deps.storage, &timeout)?;
            }

            if let Some(fee) = ibc_fee {
                IBC_FEE.save(deps.storage, &fee)?;
            }

            Ok(Response::default().add_attribute("method", "update_config"))
        }
        MigrateMsg::UpdateCodeId { data: _ } => {
            // This is a migrate message to update code id,
            // Data is optional base64 that we can parse to any data we would like in the future
            // let data: SomeStruct = from_binary(&data)?;
            Ok(Response::default())
        }
    }
}

// handler
fn sudo_open_ack(
    deps: ExecuteDeps,
    _env: Env,
    port_id: String,
    _channel_id: String,
    _counterparty_channel_id: String,
    counterparty_version: String,
) -> StdResult<Response> {
    // The version variable contains a JSON value with multiple fields,
    // including the generated account address.
    let parsed_version: Result<OpenAckVersion, _> =
        serde_json_wasm::from_str(counterparty_version.as_str());

    // Update the storage record associated with the interchain account.
    if let Ok(parsed_version) = parsed_version {
        INTERCHAIN_ACCOUNTS.save(
            deps.storage,
            port_id,
            &(
                parsed_version.clone().address,
                parsed_version.clone().controller_connection_id,
            ),
        )?;
        ICA_ADDRESS.save(deps.storage, &parsed_version.address)?;
        CONTRACT_STATE.save(deps.storage, &ContractState::ICACreated)?;
        return Ok(Response::default().add_attribute("method", "sudo_open_ack"));
    }
    Err(StdError::generic_err("Can't parse counterparty_version"))
}

fn sudo_response(deps: ExecuteDeps, request: RequestPacket, data: Binary) -> StdResult<Response> {
    let mut response = Response::default().add_attribute("method", "sudo_response");
    deps.api.debug(
        format!(
            "WASMDEBUG: sudo_response: sudo received: {:?} {:?}",
            request, data
        )
        .as_str(),
    );

    // WARNING: RETURNING THIS ERROR CLOSES THE CHANNEL.
    // AN ALTERNATIVE IS TO MAINTAIN AN ERRORS QUEUE AND PUT THE FAILED REQUEST THERE
    // FOR LATER INSPECTION.
    // In this particular case, we return an error because not having the sequence id
    // in the request value implies that a fatal error occurred on Neutron side.
    let seq_id = request
        .sequence
        .ok_or_else(|| StdError::generic_err("sequence not found"))?;

    // WARNING: RETURNING THIS ERROR CLOSES THE CHANNEL.
    // AN ALTERNATIVE IS TO MAINTAIN AN ERRORS QUEUE AND PUT THE FAILED REQUEST THERE
    // FOR LATER INSPECTION.
    // In this particular case, we return an error because not having the sequence id
    // in the request value implies that a fatal error occurred on Neutron side.
    let channel_id = request
        .source_channel
        .ok_or_else(|| StdError::generic_err("channel_id not found"))?;

    // NOTE: NO ERROR IS RETURNED HERE. THE CHANNEL LIVES ON.
    // In this particular example, this is a matter of developer's choice. Not being able to read
    // the payload here means that there was a problem with the contract while submitting an
    // interchain transaction. You can decide that this is not worth killing the channel,
    // write an error log and / or save the acknowledgement to an errors queue for later manual
    // processing. The decision is based purely on your application logic.
    let payload = read_sudo_payload(deps.storage, channel_id, seq_id).ok();
    if payload.is_none() {
        let error_msg = "WASMDEBUG: Error: Unable to read sudo payload";
        deps.api.debug(error_msg);
        add_error_to_queue(deps.storage, error_msg.to_string());
        return Ok(Response::default());
    }

    deps.api
        .debug(format!("WASMDEBUG: sudo_response: sudo payload: {:?}", payload).as_str());

    // WARNING: RETURNING THIS ERROR CLOSES THE CHANNEL.
    // AN ALTERNATIVE IS TO MAINTAIN AN ERRORS QUEUE AND PUT THE FAILED REQUEST THERE
    // FOR LATER INSPECTION.
    // In this particular case, we return an error because not being able to parse this data
    // that a fatal error occurred on Neutron side, or that the remote chain sent us unexpected data.
    // Both cases require immediate attention.
    let parsed_data = decode_acknowledgement_response(data)?;

    let mut item_types = vec![];
    for item in parsed_data {
        let item_type = item.msg_type.as_str();
        item_types.push(item_type.to_string());
        match item_type {
            "/ibc.applications.transfer.v1.MsgTransfer" => {
                deps.api
                    .debug(format!("MsgTransfer response: {:?}", item.data).as_str());
            }
            _ => {
                deps.api.debug(
                    format!(
                        "This type of acknowledgement is not implemented: {:?}",
                        payload
                    )
                    .as_str(),
                );
            }
        }
    }

    if let Some(payload) = payload {
<<<<<<< HEAD
        if payload.message == "try_send_funds" {
            CONTRACT_STATE.save(deps.storage, &ContractState::FundsSent)?;
            response = response.add_attribute("payload_message", "try_send_funds")
=======
        if payload.message == "try_liquid_stake" {
            CONTRACT_STATE.save(deps.storage, &ContractState::LiquidStaked)?;
            response = response.add_attribute("payload_message", "try_liquid_stake")
        } else if payload.message == "try_receive_atom_from_ica" {
            CONTRACT_STATE.save(deps.storage, &ContractState::Complete)?;
            response = response.add_attribute("payload_message", "try_receive_atom_from_ica")
>>>>>>> 786ae02c
        }
        // } else if payload.message == "try_receive_atom_from_ica" {
        //     CONTRACT_STATE.save(deps.storage, &ContractState::Complete)?;
        //     response = response.add_attribute("payload_message", "try_receive_atom_from_ica")
        // }

        // update but also check that we don't update same seq_id twice
        ACKNOWLEDGEMENT_RESULTS.update(
            deps.storage,
            (payload.port_id, seq_id),
            |maybe_ack| -> StdResult<AcknowledgementResult> {
                match maybe_ack {
                    Some(_ack) => Err(StdError::generic_err("trying to update same seq_id")),
                    None => Ok(AcknowledgementResult::Success(item_types)),
                }
            },
        )?;
    }

    Ok(response)
}

fn sudo_timeout(deps: ExecuteDeps, _env: Env, request: RequestPacket) -> StdResult<Response> {
    deps.api
        .debug(format!("WASMDEBUG: sudo timeout request: {:?}", request).as_str());

    // WARNING: RETURNING THIS ERROR CLOSES THE CHANNEL.
    // AN ALTERNATIVE IS TO MAINTAIN AN ERRORS QUEUE AND PUT THE FAILED REQUEST THERE
    // FOR LATER INSPECTION.
    // In this particular case, we return an error because not having the sequence id
    // in the request value implies that a fatal error occurred on Neutron side.
    let seq_id = request
        .sequence
        .ok_or_else(|| StdError::generic_err("sequence not found"))?;

    // WARNING: RETURNING THIS ERROR CLOSES THE CHANNEL.
    // AN ALTERNATIVE IS TO MAINTAIN AN ERRORS QUEUE AND PUT THE FAILED REQUEST THERE
    // FOR LATER INSPECTION.
    // In this particular case, we return an error because not having the sequence id
    // in the request value implies that a fatal error occurred on Neutron side.
    let channel_id = request
        .source_channel
        .ok_or_else(|| StdError::generic_err("channel_id not found"))?;

    // update but also check that we don't update same seq_id twice
    // NOTE: NO ERROR IS RETURNED HERE. THE CHANNEL LIVES ON.
    // In this particular example, this is a matter of developer's choice. Not being able to read
    // the payload here means that there was a problem with the contract while submitting an
    // interchain transaction. You can decide that this is not worth killing the channel,
    // write an error log and / or save the acknowledgement to an errors queue for later manual
    // processing. The decision is based purely on your application logic.
    // Please be careful because it may lead to an unexpected state changes because state might
    // has been changed before this call and will not be reverted because of supressed error.
    let payload = read_sudo_payload(deps.storage, channel_id, seq_id).ok();
    if let Some(payload) = payload {
        // update but also check that we don't update same seq_id twice
        ACKNOWLEDGEMENT_RESULTS.update(
            deps.storage,
            (payload.port_id, seq_id),
            |maybe_ack| -> StdResult<AcknowledgementResult> {
                match maybe_ack {
                    Some(_ack) => Err(StdError::generic_err("trying to update same seq_id")),
                    None => Ok(AcknowledgementResult::Timeout(payload.message)),
                }
            },
        )?;
    } else {
        let error_msg = "WASMDEBUG: Error: Unable to read sudo payload";
        deps.api.debug(error_msg);
        add_error_to_queue(deps.storage, error_msg.to_string());
    }

    Ok(Response::default().add_attribute("method", "sudo_timeout"))
}

fn sudo_error(deps: ExecuteDeps, request: RequestPacket, details: String) -> StdResult<Response> {
    deps.api
        .debug(format!("WASMDEBUG: sudo error: {}", details).as_str());
    deps.api
        .debug(format!("WASMDEBUG: request packet: {:?}", request).as_str());

    // WARNING: RETURNING THIS ERROR CLOSES THE CHANNEL.
    // AN ALTERNATIVE IS TO MAINTAIN AN ERRORS QUEUE AND PUT THE FAILED REQUEST THERE
    // FOR LATER INSPECTION.
    // In this particular case, we return an error because not having the sequence id
    // in the request value implies that a fatal error occurred on Neutron side.
    let seq_id = request
        .sequence
        .ok_or_else(|| StdError::generic_err("sequence not found"))?;

    // WARNING: RETURNING THIS ERROR CLOSES THE CHANNEL.
    // AN ALTERNATIVE IS TO MAINTAIN AN ERRORS QUEUE AND PUT THE FAILED REQUEST THERE
    // FOR LATER INSPECTION.
    // In this particular case, we return an error because not having the sequence id
    // in the request value implies that a fatal error occurred on Neutron side.
    let channel_id = request
        .source_channel
        .ok_or_else(|| StdError::generic_err("channel_id not found"))?;
    let payload = read_sudo_payload(deps.storage, channel_id, seq_id).ok();

    if let Some(payload) = payload {
        // update but also check that we don't update same seq_id twice
        ACKNOWLEDGEMENT_RESULTS.update(
            deps.storage,
            (payload.port_id, seq_id),
            |maybe_ack| -> StdResult<AcknowledgementResult> {
                match maybe_ack {
                    Some(_ack) => Err(StdError::generic_err("trying to update same seq_id")),
                    None => Ok(AcknowledgementResult::Error((payload.message, details))),
                }
            },
        )?;
    } else {
        let error_msg = "WASMDEBUG: Error: Unable to read sudo payload";
        deps.api.debug(error_msg);
        add_error_to_queue(deps.storage, error_msg.to_string());
    }

    Ok(Response::default().add_attribute("method", "sudo_error"))
}

// prepare_sudo_payload is called from reply handler
// The method is used to extract sequence id and channel from SubmitTxResponse to process sudo payload defined in msg_with_sudo_callback later in Sudo handler.
// Such flow msg_with_sudo_callback() -> reply() -> prepare_sudo_payload() -> sudo() allows you "attach" some payload to your SubmitTx message
// and process this payload when an acknowledgement for the SubmitTx message is received in Sudo handler
fn prepare_sudo_payload(mut deps: ExecuteDeps, _env: Env, msg: Reply) -> StdResult<Response> {
    let payload = read_reply_payload(deps.storage)?;
    let resp: MsgSubmitTxResponse = serde_json_wasm::from_slice(
        msg.result
            .into_result()
            .map_err(StdError::generic_err)?
            .data
            .ok_or_else(|| StdError::generic_err("no result"))?
            .as_slice(),
    )
    .map_err(|e| StdError::generic_err(format!("failed to parse response: {:?}", e)))?;
    deps.api
        .debug(format!("WASMDEBUG: reply msg: {:?}", resp).as_str());
    let seq_id = resp.sequence_id;
    let channel_id = resp.channel;
    save_sudo_payload(deps.branch().storage, channel_id, seq_id, payload)?;
    Ok(Response::new())
}

fn get_ica(
    deps: QueryDeps,
    env: &Env,
    interchain_account_id: &str,
) -> Result<(String, String), StdError> {
    let key = get_port_id(env.contract.address.as_str(), interchain_account_id);

    INTERCHAIN_ACCOUNTS
        .may_load(deps.storage, key)?
        .ok_or_else(|| StdError::generic_err("Interchain account is not created yet"))
}

#[cfg_attr(not(feature = "library"), entry_point)]
pub fn reply(deps: ExecuteDeps, env: Env, msg: Reply) -> StdResult<Response> {
    deps.api
        .debug(format!("WASMDEBUG: reply msg: {:?}", msg).as_str());
    match msg.id {
        SUDO_PAYLOAD_REPLY_ID => prepare_sudo_payload(deps, env, msg),
<<<<<<< HEAD
        10 => {
            let payload = format!("{:?}", msg);
            Ok(Response::default()
                .add_attribute("method", "try_ls_reply")
                .add_attribute("msgpayload", payload))
        }
=======
>>>>>>> 786ae02c
        _ => Err(StdError::generic_err(format!(
            "unsupported reply message id {}",
            msg.id
        ))),
    }
}<|MERGE_RESOLUTION|>--- conflicted
+++ resolved
@@ -1,10 +1,7 @@
 use cosmos_sdk_proto::cosmos::base::v1beta1::Coin;
 use cosmos_sdk_proto::ibc::applications::transfer::v1::MsgTransfer;
 
-<<<<<<< HEAD
 use cosmos_sdk_proto::ibc::core::client::v1::Height;
-=======
->>>>>>> 786ae02c
 #[cfg(not(feature = "library"))]
 use cosmwasm_std::entry_point;
 use cosmwasm_std::{
@@ -12,7 +9,9 @@
     StdResult, SubMsg,
 };
 use covenant_clock::helpers::verify_clock;
+use covenant_clock::helpers::verify_clock;
 use cw2::set_contract_version;
+use neutron_sdk::bindings::types::ProtobufAny;
 use neutron_sdk::bindings::types::ProtobufAny;
 use neutron_sdk::interchain_queries::v045::new_register_transfers_query_msg;
 
@@ -32,6 +31,10 @@
 use crate::state::{
     add_error_to_queue, read_errors_from_queue, read_reply_payload, read_sudo_payload,
     save_reply_payload, save_sudo_payload, AcknowledgementResult, ContractState, SudoPayload,
+    ACKNOWLEDGEMENT_RESULTS, AUTOPILOT_FORMAT, CLOCK_ADDRESS, CONTRACT_STATE,
+    GAIA_NEUTRON_IBC_TRANSFER_CHANNEL_ID, GAIA_STRIDE_IBC_TRANSFER_CHANNEL_ID, IBC_FEE,
+    IBC_PORT_ID, IBC_TIMEOUT, ICA_ADDRESS, INTERCHAIN_ACCOUNTS, LS_ADDRESS, NATIVE_ATOM_RECEIVER,
+    NEUTRON_GAIA_CONNECTION_ID, STRIDE_ATOM_RECEIVER, SUDO_PAYLOAD_REPLY_ID,
     ACKNOWLEDGEMENT_RESULTS, AUTOPILOT_FORMAT, CLOCK_ADDRESS, CONTRACT_STATE,
     GAIA_NEUTRON_IBC_TRANSFER_CHANNEL_ID, GAIA_STRIDE_IBC_TRANSFER_CHANNEL_ID, IBC_FEE,
     IBC_PORT_ID, IBC_TIMEOUT, ICA_ADDRESS, INTERCHAIN_ACCOUNTS, LS_ADDRESS, NATIVE_ATOM_RECEIVER,
@@ -81,10 +84,12 @@
     IBC_FEE.save(deps.storage, &msg.ibc_fee)?;
 
     Ok(Response::default().add_attribute("method", "depositor_instantiate"))
+    Ok(Response::default().add_attribute("method", "depositor_instantiate"))
 }
 
 #[cfg_attr(not(feature = "library"), entry_point)]
 pub fn execute(
+    deps: ExecuteDeps,
     deps: ExecuteDeps,
     env: Env,
     info: MessageInfo,
@@ -99,7 +104,9 @@
 }
 
 fn try_tick(deps: ExecuteDeps, env: Env, info: MessageInfo) -> NeutronResult<Response<NeutronMsg>> {
+fn try_tick(deps: ExecuteDeps, env: Env, info: MessageInfo) -> NeutronResult<Response<NeutronMsg>> {
     // Verify caller is the clock
+    verify_clock(&info.sender, &CLOCK_ADDRESS.load(deps.storage)?)?;
     verify_clock(&info.sender, &CLOCK_ADDRESS.load(deps.storage)?)?;
 
     let current_state = CONTRACT_STATE.load(deps.storage)?;
@@ -107,7 +114,6 @@
     match current_state {
         ContractState::Instantiated => try_register_gaia_ica(deps, env),
         ContractState::ICACreated => {
-<<<<<<< HEAD
             let ica_address = ICA_ADDRESS.may_load(deps.storage)?;
 
             if ica_address.is_some() {
@@ -144,27 +150,6 @@
 // Try to send funds via ICA to liquid staked on stride, and to lper
 fn try_send_funds(
     mut deps: ExecuteDeps,
-=======
-            if let Some(addr) = ica_address {
-                try_liquid_stake(deps, env, info, addr)
-            } else {
-                Ok(Response::default())
-            }
-        }
-        ContractState::LiquidStaked => {
-            if let Some(addr) = ica_address {
-                try_receive_atom_from_ica(deps, env, info, addr)
-            } else {
-                Ok(Response::default())
-            }
-        }
-        ContractState::Complete => try_completed(deps),
-    }
-}
-
-fn try_liquid_stake(
-    deps: ExecuteDeps,
->>>>>>> 786ae02c
     _env: Env,
     _info: MessageInfo,
 ) -> NeutronResult<Response<NeutronMsg>> {
@@ -180,26 +165,15 @@
     // TODO: validate balances of stride ica / liquid pooler here.
     // if either has the expected amount of statom, advance the state
 
-<<<<<<< HEAD
     // Update receiver on stride (ls ica address)
     let mut stride_receiver = STRIDE_ATOM_RECEIVER.load(deps.storage)?;
     stride_receiver.address = stride_ica_addr.clone();
     STRIDE_ATOM_RECEIVER.save(deps.storage, &stride_receiver)?;
-=======
-    STRIDE_ATOM_RECEIVER.update(deps.storage, |mut val| -> StdResult<_> {
-        val.address = stride_ica_addr.clone();
-        Ok(val)
-    })?;
->>>>>>> 786ae02c
 
     let fee = IBC_FEE.load(deps.storage)?;
     let port_id = IBC_PORT_ID.load(deps.storage)?;
 
-<<<<<<< HEAD
     let interchain_account = INTERCHAIN_ACCOUNTS.may_load(deps.storage, port_id.clone())?;
-=======
-    let interchain_account = INTERCHAIN_ACCOUNTS.load(deps.storage, port_id)?;
->>>>>>> 786ae02c
 
     match interchain_account {
         Some((address, controller_conn_id)) => {
@@ -215,84 +189,24 @@
 
             let autopilot_receiver = AUTOPILOT_FORMAT
                 .load(deps.storage)?
-<<<<<<< HEAD
                 .replace("{st_ica}", &stride_ica_addr);
-=======
-                .replace("{st_ica}", &st_ica);
->>>>>>> 786ae02c
             AUTOPILOT_FORMAT.save(deps.storage, &autopilot_receiver)?;
 
             let stride_msg = MsgTransfer {
                 source_port: "transfer".to_string(),
                 source_channel: gaia_stride_channel,
-<<<<<<< HEAD
                 token: Some(stride_coin),
                 sender: address.clone(),
-=======
-                token: Some(coin),
-                sender: address,
->>>>>>> 786ae02c
                 receiver: autopilot_receiver,
                 timeout_height: None,
                 timeout_timestamp: timeout,
             };
 
-<<<<<<< HEAD
             let stride_protobuf = to_proto_msg_transfer(stride_msg)?;
 
             // Transfer to lper
             let source_channel = GAIA_NEUTRON_IBC_TRANSFER_CHANNEL_ID.load(deps.storage)?;
             let lp_receiver = NATIVE_ATOM_RECEIVER.load(deps.storage)?;
-=======
-            // Serialize the Transfer message
-            let mut buf = Vec::new();
-            buf.reserve(stride_msg.encoded_len());
-            if let Err(e) = stride_msg.encode(&mut buf) {
-                return Err(StdError::generic_err(format!("Encode error: {}", e)).into());
-            }
-
-            let protobuf = ProtobufAny {
-                type_url: "/ibc.applications.transfer.v1.MsgTransfer".to_string(),
-                value: Binary::from(buf),
-            };
-
-            let stride_submit_msg = NeutronMsg::submit_tx(
-                controller_conn_id,
-                INTERCHAIN_ACCOUNT_ID.to_string(),
-                vec![protobuf],
-                "".to_string(),
-                timeout,
-                fee,
-            );
-
-            CONTRACT_STATE.save(deps.storage, &ContractState::LiquidStaked)?;
-
-            Ok(Response::default()
-                .add_attribute("method", "try_liquid_stake")
-                .add_submessage(SubMsg::new(stride_submit_msg)))
-        }
-        None => Err(NeutronError::Fmt(Error)),
-    }
-}
-
-fn try_receive_atom_from_ica(
-    deps: ExecuteDeps,
-    _env: Env,
-    _info: MessageInfo,
-    _gaia_account_address: String,
-) -> NeutronResult<Response<NeutronMsg>> {
-    let fee = IBC_FEE.load(deps.storage)?;
-    let port_id = IBC_PORT_ID.load(deps.storage)?;
-
-    let interchain_account = INTERCHAIN_ACCOUNTS.load(deps.storage, port_id)?;
-
-    match interchain_account {
-        Some((address, controller_conn_id)) => {
-            let source_channel = GAIA_NEUTRON_IBC_TRANSFER_CHANNEL_ID.load(deps.storage)?;
-            let lp_receiver = NATIVE_ATOM_RECEIVER.load(deps.storage)?;
-            let amount = lp_receiver.amount.to_string();
-            let timeout = IBC_TIMEOUT.load(deps.storage)?;
->>>>>>> 786ae02c
 
             let lper_coin = Coin {
                 denom: ATOM_DENOM.to_string(),
@@ -305,16 +219,11 @@
                 token: Some(lper_coin),
                 sender: address.clone(),
                 receiver: lp_receiver.address,
-<<<<<<< HEAD
                 timeout_height: Some(Height {
                     revision_number: 2,
                     revision_height: 1300,
                 }),
                 timeout_timestamp: 0,
-=======
-                timeout_height: None,
-                timeout_timestamp: timeout,
->>>>>>> 786ae02c
             };
 
             let lp_protobuf = to_proto_msg_transfer(lper_msg)?;
@@ -328,7 +237,6 @@
                 fee,
             );
 
-<<<<<<< HEAD
             let submsg = msg_with_sudo_callback(
                 deps.branch(),
                 submit_msg,
@@ -344,13 +252,6 @@
                 .add_attribute("method", "try_send_funds")
                 // .add_attribute("stride_submit_msg_hex", encode_hex(protobuf.value.as_slice()))
                 .add_submessage(submsg))
-=======
-            CONTRACT_STATE.save(deps.storage, &ContractState::Complete)?;
-
-            Ok(Response::default()
-                .add_attribute("method", "try_forward_atom_from_ica")
-                .add_submessage(SubMsg::new(submit_msg)))
->>>>>>> 786ae02c
         }
         None => Ok(Response::default()
             .add_attribute("method", "try_send_funds")
@@ -358,6 +259,7 @@
     }
 }
 
+fn try_register_gaia_ica(deps: ExecuteDeps, env: Env) -> NeutronResult<Response<NeutronMsg>> {
 fn try_register_gaia_ica(deps: ExecuteDeps, env: Env) -> NeutronResult<Response<NeutronMsg>> {
     let gaia_acc_id = INTERCHAIN_ACCOUNT_ID.to_string();
     let connection_id = NEUTRON_GAIA_CONNECTION_ID.load(deps.storage)?;
@@ -691,18 +593,9 @@
     }
 
     if let Some(payload) = payload {
-<<<<<<< HEAD
         if payload.message == "try_send_funds" {
             CONTRACT_STATE.save(deps.storage, &ContractState::FundsSent)?;
             response = response.add_attribute("payload_message", "try_send_funds")
-=======
-        if payload.message == "try_liquid_stake" {
-            CONTRACT_STATE.save(deps.storage, &ContractState::LiquidStaked)?;
-            response = response.add_attribute("payload_message", "try_liquid_stake")
-        } else if payload.message == "try_receive_atom_from_ica" {
-            CONTRACT_STATE.save(deps.storage, &ContractState::Complete)?;
-            response = response.add_attribute("payload_message", "try_receive_atom_from_ica")
->>>>>>> 786ae02c
         }
         // } else if payload.message == "try_receive_atom_from_ica" {
         //     CONTRACT_STATE.save(deps.storage, &ContractState::Complete)?;
@@ -865,15 +758,12 @@
         .debug(format!("WASMDEBUG: reply msg: {:?}", msg).as_str());
     match msg.id {
         SUDO_PAYLOAD_REPLY_ID => prepare_sudo_payload(deps, env, msg),
-<<<<<<< HEAD
         10 => {
             let payload = format!("{:?}", msg);
             Ok(Response::default()
                 .add_attribute("method", "try_ls_reply")
                 .add_attribute("msgpayload", payload))
         }
-=======
->>>>>>> 786ae02c
         _ => Err(StdError::generic_err(format!(
             "unsupported reply message id {}",
             msg.id
