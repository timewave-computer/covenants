use cosmwasm_schema::{cw_serde, QueryResponses};
use cosmwasm_std::{Addr, Binary};
use covenant_clock_derive::clocked;
use neutron_sdk::bindings::query::QueryInterchainAccountAddressResponse;

use crate::state::{AcknowledgementResult, ContractState};

#[cw_serde]
pub struct InstantiateMsg {
    pub st_atom_receiver: WeightedReceiver,
    pub atom_receiver: WeightedReceiver,
    pub clock_address: String,
    pub gaia_neutron_ibc_transfer_channel_id: String,
    pub neutron_gaia_connection_id: String,
    pub gaia_stride_ibc_transfer_channel_id: String,
    pub ls_address: String,
    pub ibc_msg_transfer_timeout_timestamp: u64,
}

#[cw_serde]
pub struct PresetDepositorFields {
    pub gaia_neutron_ibc_transfer_channel_id: String,
    pub neutron_gaia_connection_id: String,
    pub gaia_stride_ibc_transfer_channel_id: String,
    pub depositor_code: u64,
    pub label: String,
    pub st_atom_receiver_amount: WeightedReceiverAmount,
    pub atom_receiver_amount: WeightedReceiverAmount,
}

#[cw_serde]
pub struct WeightedReceiverAmount {
    pub amount: i64,
}

impl WeightedReceiverAmount {
    pub fn to_weighted_receiver(self, addr: String) -> WeightedReceiver {
        WeightedReceiver {
            amount: self.amount,
            address: addr,
        }
    }
}

impl PresetDepositorFields {
    pub fn to_instantiate_msg(
        self,
        st_atom_receiver_addr: String,
        clock_address: String,
        ls_address: String,
        lp_address: String,
    ) -> InstantiateMsg {
        InstantiateMsg {
            st_atom_receiver: self
                .st_atom_receiver_amount
                .to_weighted_receiver(st_atom_receiver_addr),
            atom_receiver: self.atom_receiver_amount.to_weighted_receiver(lp_address),
            clock_address,
            gaia_neutron_ibc_transfer_channel_id: self.gaia_neutron_ibc_transfer_channel_id,
            neutron_gaia_connection_id: self.neutron_gaia_connection_id,
            gaia_stride_ibc_transfer_channel_id: self.gaia_stride_ibc_transfer_channel_id,
            ls_address,
        }
    }
}

#[cw_serde]
pub struct WeightedReceiver {
    pub amount: i64,
    pub address: String,
}

#[clocked]
#[cw_serde]
pub enum ExecuteMsg {
    Received {},
}

#[cw_serde]
#[derive(QueryResponses)]
pub enum QueryMsg {
    #[returns(WeightedReceiver)]
    StAtomReceiver {},
    #[returns(WeightedReceiver)]
    AtomReceiver {},
    #[returns(Addr)]
    ClockAddress {},
    #[returns(ContractState)]
    ContractState {},
    #[returns(QueryInterchainAccountAddressResponse)]
    DepositorInterchainAccountAddress {},
    /// this query goes to neutron and get stored ICA with a specific query
    #[returns(QueryInterchainAccountAddressResponse)]
    InterchainAccountAddress {
        interchain_account_id: String,
        connection_id: String,
    },
    // this query returns ICA from contract store, which saved from acknowledgement
    #[returns((String, String))]
    InterchainAccountAddressFromContract { interchain_account_id: String },
    // this query returns acknowledgement result after interchain transaction
    #[returns(Option<AcknowledgementResult>)]
    AcknowledgementResult {
        interchain_account_id: String,
        sequence_id: u64,
    },
    // this query returns non-critical errors list
    #[returns(Vec<(Vec<u8>, String)>)]
    ErrorsQueue {},
}

#[cw_serde]
pub enum MigrateMsg {
    UpdateConfig {
        clock_addr: Option<String>,
        st_atom_receiver: Option<WeightedReceiver>,
        atom_receiver: Option<WeightedReceiver>,
        gaia_neutron_ibc_transfer_channel_id: Option<String>,
        neutron_gaia_connection_id: Option<String>,
        gaia_stride_ibc_transfer_channel_id: Option<String>,
        ls_address: Option<String>,
    },
<<<<<<< HEAD
    UpdateCodeId {
        data: Option<Binary>,
    },
}

#[cw_serde]
pub struct OpenAckVersion {
    pub version: String,
    pub controller_connection_id: String,
    pub host_connection_id: String,
    pub address: String,
    pub encoding: String,
    pub tx_type: String,
=======
    ReregisterICA {},
>>>>>>> f4ed39dc
}<|MERGE_RESOLUTION|>--- conflicted
+++ resolved
@@ -49,6 +49,7 @@
         clock_address: String,
         ls_address: String,
         lp_address: String,
+        ibc_msg_transfer_timeout_timestamp: u64,
     ) -> InstantiateMsg {
         InstantiateMsg {
             st_atom_receiver: self
@@ -60,6 +61,7 @@
             neutron_gaia_connection_id: self.neutron_gaia_connection_id,
             gaia_stride_ibc_transfer_channel_id: self.gaia_stride_ibc_transfer_channel_id,
             ls_address,
+            ibc_msg_transfer_timeout_timestamp,
         }
     }
 }
@@ -120,10 +122,10 @@
         gaia_stride_ibc_transfer_channel_id: Option<String>,
         ls_address: Option<String>,
     },
-<<<<<<< HEAD
     UpdateCodeId {
         data: Option<Binary>,
     },
+    ReregisterICA {},
 }
 
 #[cw_serde]
@@ -134,7 +136,4 @@
     pub address: String,
     pub encoding: String,
     pub tx_type: String,
-=======
-    ReregisterICA {},
->>>>>>> f4ed39dc
 }