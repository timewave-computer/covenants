use cosmwasm_std::{testing::MockApi, Addr, Empty, MemoryStorage, Uint128, Uint64};
use cw_multi_test::{
    App, BankKeeper, BasicAppBuilder, Contract, ContractWrapper, Executor, FailingModule,
    WasmKeeper,
};
use neutron_sdk::bindings::{
    msg::{IbcFee, NeutronMsg},
    query::NeutronQuery,
};

use crate::msg::{InstantiateMsg, QueryMsg, WeightedReceiver};

pub const CREATOR_ADDR: &str = "creator";
pub const NEUTRON_DENOM: &str = "untrn";
pub const ST_ATOM_DENOM: &str = "statom";
pub const NATIVE_ATOM_DENOM: &str = "uatom";
pub const _DEFAULT_RECEIVER_AMOUNT: Uint128 = Uint128::new(10);
pub const _DEFAULT_CLOCK_ADDRESS: &str = "clock-address";

// pub fn mock_dependencies() -> OwnedDeps<MockStorage, MockApi, MockQuerier, NeutronQuery> {
//     OwnedDeps {
//         storage: MockStorage::default(),
//         api: MockApi::default(),
//         querier: MockQuerier::default(),
//         custom_query_type: PhantomData,
//     }
// }

// fn depositor_contract() -> Box<dyn Contract<NeutronResult<NeutronError>>> {
//     // let contract = ContractWrapper::new(
//     //     crate::contract::execute,
//     //     crate::contract::instantiate,
//     //     query,
//     // );
//     // // todo
//     // Box::new(contract)
//     let execute_func =
//     Box::new(ContractWrapper::new(execute_fn, instantiate_fn, query_fn))
// }

#[allow(unused)]
pub(crate) struct Suite {
    pub app: BaseApp,
    pub admin: Addr,
    pub depositor_address: Addr,
    pub depositor_code: u64,
}

pub(crate) struct SuiteBuilder {
    pub instantiate: InstantiateMsg,
}

impl Default for SuiteBuilder {
    fn default() -> Self {
        Self {
            instantiate: InstantiateMsg {
                st_atom_receiver: WeightedReceiver {
                    amount: 10,
                    address: ST_ATOM_DENOM.to_string(),
                },
                atom_receiver: WeightedReceiver {
                    amount: 10,
                    address: NATIVE_ATOM_DENOM.to_string(),
                },
                clock_address: "default-clock".to_string(),
                gaia_neutron_ibc_transfer_channel_id: "channel-3".to_string(),
                neutron_gaia_connection_id: "connection-0".to_string(),
                gaia_stride_ibc_transfer_channel_id: "channel-3".to_string(),
                ls_address: "TODO".to_string(),
                autopilot_format: "{{\"autopilot\": {{\"receiver\": \"{st_ica}\",\"stakeibc\": {{\"stride_address\": \"{st_ica}\",\"action\": \"LiquidStake\"}}}}}}".to_string(),
                ibc_fee: IbcFee {
                    recv_fee: vec![], // must be empty
                    ack_fee: vec![cosmwasm_std::Coin {
                        denom: NEUTRON_DENOM.to_string(),
                        amount: Uint128::new(1000u128),
                    }],
                    timeout_fee: vec![cosmwasm_std::Coin {
                        denom: NEUTRON_DENOM.to_string(),
                        amount: Uint128::new(1000u128),
                    }],
                },
<<<<<<< HEAD
                neutron_atom_ibc_denom: "neutronatomibcdenom".to_string(),
=======
                ica_timeout: Uint64::new(18000),           // 5 hours
                ibc_transfer_timeout: Uint64::new(120),    // 2 minutes
>>>>>>> 8bc57507
            },
        }
    }
}

fn depositor_contract() -> Box<dyn Contract<NeutronMsg, NeutronQuery>> {
    let contract = ContractWrapper::new(
        crate::contract::execute,
        crate::contract::instantiate,
        crate::contract::query,
    );
    // todo
    Box::new(contract)
}

pub type BaseApp = App<
    BankKeeper,
    MockApi,
    MemoryStorage,
    FailingModule<NeutronMsg, NeutronQuery, Empty>,
    WasmKeeper<NeutronMsg, NeutronQuery>,
>;

impl SuiteBuilder {
    pub fn build(self) -> Suite {
        let mut app = BasicAppBuilder::<NeutronMsg, NeutronQuery>::new_custom().build(|_, _, _| {});
        // app.store_code()
        let depositor_code = app.store_code(depositor_contract());

        let depositor_address = app
            .instantiate_contract(
                depositor_code,
                Addr::unchecked(CREATOR_ADDR),
                &self.instantiate,
                &[],
                "depositor contract",
                Some(CREATOR_ADDR.to_string()),
            )
            .unwrap();

        Suite {
            app,
            admin: Addr::unchecked(CREATOR_ADDR),
            depositor_address,
            depositor_code,
        }
    }
}

// queries
impl Suite {
    pub fn query_stride_atom_receiver(&self) -> WeightedReceiver {
        self.app
            .wrap()
            .query_wasm_smart(&self.depositor_address, &QueryMsg::StAtomReceiver {})
            .unwrap()
    }

    pub fn query_native_atom_receiver(&self) -> WeightedReceiver {
        self.app
            .wrap()
            .query_wasm_smart(&self.depositor_address, &QueryMsg::AtomReceiver {})
            .unwrap()
    }

    pub fn query_clock_address(&self) -> Addr {
        self.app
            .wrap()
            .query_wasm_smart(&self.depositor_address, &QueryMsg::ClockAddress {})
            .unwrap()
    }
}

// assertion helpers
impl Suite {
    #[allow(unused)]
    pub fn assert_stride_atom_receiver(&self, val: WeightedReceiver) {
        let curr = self.query_stride_atom_receiver();
        assert_eq!(curr, val);
    }

    #[allow(unused)]
    pub fn assert_native_atom_receiver(&self, val: WeightedReceiver) {
        let curr = self.query_native_atom_receiver();
        assert_eq!(curr, val);
    }
    #[allow(unused)]
    pub fn assert_clock_address(&self, val: Addr) {
        let curr = self.query_clock_address();
        assert_eq!(curr, val);
    }
}<|MERGE_RESOLUTION|>--- conflicted
+++ resolved
@@ -79,12 +79,9 @@
                         amount: Uint128::new(1000u128),
                     }],
                 },
-<<<<<<< HEAD
                 neutron_atom_ibc_denom: "neutronatomibcdenom".to_string(),
-=======
                 ica_timeout: Uint64::new(18000),           // 5 hours
                 ibc_transfer_timeout: Uint64::new(120),    // 2 minutes
->>>>>>> 8bc57507
             },
         }
     }
