--- conflicted
+++ resolved
@@ -69,10 +69,6 @@
 ) -> Result<Response, ContractError> {
     deps.api.debug("WASMDEBUG: withdrawing liquidity");
 
-<<<<<<< HEAD
-    // we validate that that the withdrawer is withdrawing liquidity
-    let withdrawer = WITHDRAWER.load(deps.storage)?;
-=======
     // withdrawer has to be set for initiating liquidity withdrawal
     let withdrawer = if let Some(addr) = WITHDRAWER.may_load(deps.storage)? {
         addr
@@ -81,7 +77,6 @@
     };
 
     // we validate who is initiating the liquidity removal
->>>>>>> 85712441
     if withdrawer != info.sender {
         return Err(ContractError::Unauthorized {});
     }
