use crate::msg::{ExecuteMsg, InstantiateMsg, QueryMsg};
use cosmwasm_std::{Addr, Coin};
use cw_multi_test::{App, AppBuilder, AppResponse, Executor};

use super::holder_contract;

const ADMIN: &str = "admin";
pub const DEFAULT_WITHDRAWER: &str = "authorizedwithdrawer";

pub struct Suite {
    pub app: App,
    pub holder: Addr,
    pub admin: Addr,
    pub holder_code_id: u64,
    pub pool_address: String,
}

pub struct SuiteBuilder {
    pub instantiate: InstantiateMsg,
    pub app: App,
}

impl Default for SuiteBuilder {
    fn default() -> Self {
        Self {
            instantiate: InstantiateMsg {
                withdrawer: DEFAULT_WITHDRAWER.to_string(),
                lp_address: "stablepairpool".to_string(),
            },
            app: App::default(),
        }
    }
}

impl SuiteBuilder {
<<<<<<< HEAD
    pub fn with_withdrawer(mut self, w: String) -> Self {
        self.instantiate.withdrawer = w;
=======
    pub fn with_withdrawer(mut self, addr: String) -> Self {
        self.instantiate.withdrawer = addr;
>>>>>>> ad95e81e
        self
    }

    pub fn with_lp(mut self, addr: String) -> Self {
        self.instantiate.lp_address = addr;
        self
    }

    pub fn build(self) -> Suite {
        let mut app = self.app;
        let holder_code = app.store_code(holder_contract());
        let holder = app
            .instantiate_contract(
                holder_code,
                Addr::unchecked(ADMIN),
                &self.instantiate,
                &[],
                "holder",
                Some(ADMIN.to_string()),
            )
            .unwrap();
        Suite {
            app,
            holder,
            admin: Addr::unchecked(ADMIN),
            holder_code_id: holder_code,
            pool_address: self.instantiate.lp_address,
        }
    }
}

// actions
impl Suite {
    /// sends a message on caller's behalf to withdraw a specified amount of tokens
    pub fn withdraw_tokens(
        &mut self,
        caller: &str,
        quantity: Vec<Coin>,
    ) -> AppResponse {
        self.app.execute_contract(
            Addr::unchecked(caller),
            self.holder.clone(),
            &ExecuteMsg::Withdraw {
                quantity: Some(quantity),
            },
            &[],
        )
        . unwrap()
    }

    /// sends a message on caller's behalf to withdraw remaining balance
    pub fn withdraw_all(&mut self, caller: &str) -> anyhow::Result<AppResponse> {
        self.app.execute_contract(
            Addr::unchecked(caller),
            self.holder.clone(),
            &ExecuteMsg::Withdraw { quantity: None },
            &[],
        )
    }
}

// queries
impl Suite {
    pub fn query_withdrawer(&self) -> Addr {
        self.app
            .wrap()
            .query_wasm_smart(&self.holder, &QueryMsg::Withdrawer {})
            .unwrap()
    }

    pub fn query_lp_address(&self) -> Addr {
        self.app
            .wrap()
            .query_wasm_smart(&self.holder, &QueryMsg::LpAddress {})
            .unwrap()
    }
}

// helper
impl Suite {
    pub fn fund_holder(&mut self, tokens: Vec<Coin>) -> AppResponse {
        self.app.sudo(cw_multi_test::SudoMsg::Bank(
            cw_multi_test::BankSudo::Mint {
                to_address: self.holder.to_string(),
                amount: tokens,
            },
        ))
        .unwrap()
    }   

    pub fn assert_holder_balance(&mut self, tokens: Vec<Coin>) {
        for c in &tokens {
            let queried_amount = self
                .app
                .wrap()
                .query_balance(self.holder.to_string(), c.denom.clone())
                .unwrap();
            assert_eq!(&queried_amount, c);
        }
    }

    pub fn assert_withdrawer_balance(&mut self, tokens: Vec<Coin>) {
        for c in &tokens {
            let queried_amount = self
                .app
                .wrap()
                .query_balance(DEFAULT_WITHDRAWER.to_string(), c.denom.clone())
                .unwrap();
            assert_eq!(&queried_amount, c);
        }
    }
}<|MERGE_RESOLUTION|>--- conflicted
+++ resolved
@@ -33,13 +33,8 @@
 }
 
 impl SuiteBuilder {
-<<<<<<< HEAD
-    pub fn with_withdrawer(mut self, w: String) -> Self {
-        self.instantiate.withdrawer = w;
-=======
     pub fn with_withdrawer(mut self, addr: String) -> Self {
         self.instantiate.withdrawer = addr;
->>>>>>> ad95e81e
         self
     }
 
