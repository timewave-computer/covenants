--- conflicted
+++ resolved
@@ -1,11 +1,6 @@
 [package]
-<<<<<<< HEAD
-name = "covenant-lp"
-authors = ["benskey bekauz@protonmail.com"]
-=======
-name        = "covenant-lper"
+name        = "covenant-lp"
 authors     = ["benskey bekauz@protonmail.com"]
->>>>>>> 7b2bd0f0
 description = "LP module for stride covenant"
 license     = { workspace = true }
 repository  = { workspace = true }
