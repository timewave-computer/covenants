--- conflicted
+++ resolved
@@ -22,17 +22,6 @@
 # use library feature to disable all instantiate/execute/query exports
 library = []
 
-[profile.release]
-opt-level = 3
-debug = true
-rpath = false
-lto = true
-debug-assertions = false
-codegen-units = 1
-panic = 'abort'
-incremental = false
-overflow-checks = true
-
 [dependencies]
 covenant-clock-derive = { workspace = true }
 covenant-clock        = { workspace = true }
@@ -51,29 +40,6 @@
 sha2             = { workspace = true }
 neutron-sdk      = { workspace = true }
 cosmos-sdk-proto = { workspace = true }
-<<<<<<< HEAD
-protobuf = { workspace = true }
-schemars = { workspace = true }
-serde-json-wasm = { workspace = true }
-base64 = { workspace = true }
-prost = { workspace = true }
-prost-types = { workspace = true }
-bech32 = { workspace = true }
-# astroport = { workspace = true }
-cw20 = { version = "0.15" }
-astroport = { git = "https://github.com/astroport-fi/astroport-core.git" }
-covenant-clock-derive = { workspace = true }
-
-# dev-dependencies
-[dev-dependencies]
-cw-multi-test   = { workspace = true }
-astroport-token = {git = "https://github.com/astroport-fi/astroport-core.git"}
-astroport-whitelist = {git = "https://github.com/astroport-fi/astroport-core.git"}
-astroport-factory =  {git = "https://github.com/astroport-fi/astroport-core.git"}
-astroport-native-coin-registry = {git = "https://github.com/astroport-fi/astroport-core.git"}
-astroport-pair-stable = {git = "https://github.com/astroport-fi/astroport-core.git"}
-cw1-whitelist = "1.1.0"
-=======
 protobuf         = { workspace = true }
 schemars         = { workspace = true }
 serde-json-wasm  = { workspace = true }
@@ -87,4 +53,9 @@
 # dev-dependencies
 [dev-dependencies]
 cw-multi-test = { workspace = true }
->>>>>>> 5cffb435
+astroport-token = {git = "https://github.com/astroport-fi/astroport-core.git"}
+astroport-whitelist = {git = "https://github.com/astroport-fi/astroport-core.git"}
+astroport-factory =  {git = "https://github.com/astroport-fi/astroport-core.git"}
+astroport-native-coin-registry = {git = "https://github.com/astroport-fi/astroport-core.git"}
+astroport-pair-stable = {git = "https://github.com/astroport-fi/astroport-core.git"}
+cw1-whitelist = "1.1.0"