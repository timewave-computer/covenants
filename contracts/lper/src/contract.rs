--- conflicted
+++ resolved
@@ -2,16 +2,13 @@
 #[cfg(not(feature = "library"))]
 use cosmwasm_std::entry_point;
 use cosmwasm_std::{MessageInfo,  Response,
-<<<<<<< HEAD
-     StdResult, Addr, DepsMut, Env, Binary, Deps, to_binary, WasmMsg, CosmosMsg, Coin, Uint128, Reply, 
-=======
-     StdResult, Addr, DepsMut, Env, Binary, Deps, to_binary, WasmMsg, CosmosMsg, Coin, Uint128,
->>>>>>> 5cffb435
+     StdResult, Addr, DepsMut, Env, Binary, Deps, to_binary, WasmMsg, CosmosMsg, Coin, Uint128, Reply,
 };
 use cw2::set_contract_version;
 
 use astroport::{pair::{ExecuteMsg::ProvideLiquidity, Cw20HookMsg, SimulationResponse}, asset::{Asset, AssetInfo}};
 use cw20::{Cw20ExecuteMsg, BalanceResponse};
+use neutron_sdk::NeutronResult;
 
 use crate::{msg::{ExecuteMsg, InstantiateMsg, MigrateMsg, QueryMsg}, state::{HOLDER_ADDRESS, LP_POSITION, SLIPPAGE_TOLERANCE, AUTOSTAKE, ASSETS}};
 use crate::error::ContractError;
@@ -30,13 +27,8 @@
     _env: Env,
     _info: MessageInfo,
     msg: InstantiateMsg,
-<<<<<<< HEAD
-) -> Result<Response, ContractError> {
-    deps.api.debug("WASMDEBUG: instantiate lp");
-=======
-) -> NeutronResult<Response<NeutronMsg>> {
+) -> Result<Response, ContractError>  {
     deps.api.debug("WASMDEBUG: lp instantiate");
->>>>>>> 5cffb435
     set_contract_version(deps.storage, CONTRACT_NAME, CONTRACT_VERSION)?;
 
     // TODO: validations
@@ -48,18 +40,13 @@
     CONTRACT_STATE.save(deps.storage, &ContractState::Instantiated)?;
     LP_POSITION.save(deps.storage, &msg.lp_position)?;
     HOLDER_ADDRESS.save(deps.storage, &msg.holder_address)?;
-<<<<<<< HEAD
     let assets: Vec<Asset> = msg.assets.into_iter()
         .map(|asset| asset)
         .collect();
         
     ASSETS.save(deps.storage, &assets)?;
-    
-    Ok(Response::default())
-=======
 
     Ok(Response::default().add_message(clock_enqueue_msg))
->>>>>>> 5cffb435
 }
 
 #[entry_point]
@@ -106,13 +93,8 @@
 fn try_enter_lp_position(
     deps: DepsMut,
     env: Env,
-<<<<<<< HEAD
     info: MessageInfo, 
 ) -> Result<Response, ContractError> {
-=======
-    _info: MessageInfo,
-) -> NeutronResult<Response<NeutronMsg>> {
->>>>>>> 5cffb435
     let pool_address = LP_POSITION.load(deps.storage)?;
     let slippage_tolerance = SLIPPAGE_TOLERANCE
         .may_load(deps.storage)?;
@@ -153,12 +135,12 @@
         )
         
     };
-    let (leftover_bal, leftover_bal_counterpart) = (leftover_asset.as_coin()?, leftover_asset_counterpart.as_coin()?);
+    let (leftover_bal, leftover_bal_counterpart) = (leftover_asset.to_coin()?, leftover_asset_counterpart.to_coin()?);
 
 
     deps.api.debug(
         &format!("\nWASMDEBUG: {:?}{:?} = {:?}{:?}\n",
-        first_asset.amount, first_asset.as_coin()?.denom, simulation.return_amount, assets[1].as_coin()?.denom
+        first_asset.amount, first_asset.to_coin()?.denom, simulation.return_amount, assets[1].to_coin()?.denom
     ));
     deps.api.debug(
         &format!("WASMDEBUG: leftover asset: {:?}\n", leftover_bal)
@@ -197,11 +179,8 @@
         })
         .collect();
 
-<<<<<<< HEAD
     println!("\n after sim coin balances: {:?}", balances);
 
-=======
->>>>>>> 5cffb435
     // generate astroport Assets from balances
     let assets: Vec<Asset> = balances.clone().into_iter()
         .map(|bal| Asset {
@@ -218,22 +197,11 @@
         auto_stake,
         receiver: None,
     };
-<<<<<<< HEAD
-=======
 
     // We can safely dequeue the clock here
     // if PL fails, dequeue wont happen and we will just try again.
     let clock_addr = CLOCK_ADDRESS.load(deps.storage)?;
     let dequeue_clock_msg = covenant_clock::helpers::dequeue_msg(clock_addr.as_str())?;
-
-    Ok(Response::default().add_message(
-        CosmosMsg::Wasm(WasmMsg::Execute {
-            contract_addr: pool_address.addr,
-            msg: to_binary(&provide_liquidity_msg)?,
-            funds: balances,
-        })
-    ).add_message(dequeue_clock_msg))
->>>>>>> 5cffb435
 
     let single_sided_liq_msg = ProvideLiquidity { 
         assets: vec![leftover_asset.clone(), leftover_asset_counterpart], 
@@ -254,6 +222,7 @@
                 msg: to_binary(&single_sided_liq_msg)?,
                 funds: vec![leftover_bal],
             }),
+            CosmosMsg::Wasm(dequeue_clock_msg)
         ])
     )
 }
@@ -263,13 +232,8 @@
 fn try_withdraw(
     deps: DepsMut,
     env: Env,
-<<<<<<< HEAD
-    _info: MessageInfo, 
+    _info: MessageInfo,
 ) -> Result<Response, ContractError> {
-=======
-    _info: MessageInfo,
-) -> NeutronResult<Response<NeutronMsg>> {
->>>>>>> 5cffb435
     let pool_address = LP_POSITION.load(deps.storage)?;
     let assets = ASSETS.load(deps.storage)?;
     deps.api.debug(&format!("withdraw assets: {:?}", assets));
@@ -284,18 +248,11 @@
         &cw20::Cw20QueryMsg::Balance { address: env.contract.address.to_string() }
     )?;
 
-<<<<<<< HEAD
     let withdraw_liquidity_hook = &Cw20HookMsg::WithdrawLiquidity { assets: vec![] };
     let withdraw_msg = &Cw20ExecuteMsg::Send {
         contract: pool_address.addr,
         amount: liquidity_token_balance.balance,
         msg: to_binary(withdraw_liquidity_hook).unwrap(),
-=======
-    let msg = WasmMsg::Execute {
-        contract_addr: pool_address.addr,
-        msg: to_binary(&astroport::pair::ExecuteMsg::Receive(cw20_receive_msg))?,
-        funds: vec![],
->>>>>>> 5cffb435
     };
 
     Ok(Response::default().add_message(
@@ -305,13 +262,9 @@
             funds: vec![],
         })
     ))
-<<<<<<< HEAD
-=======
-
->>>>>>> 5cffb435
-}
-
-fn try_completed(deps: DepsMut) -> NeutronResult<Response<NeutronMsg>> {
+}
+
+fn try_completed(deps: DepsMut) -> Result<Response, ContractError>  {
   let clock_addr = CLOCK_ADDRESS.load(deps.storage)?;
   let msg = covenant_clock::helpers::dequeue_msg(clock_addr.as_str())?;
 
