use cosmwasm_std::{StdError, OverflowError};
use neutron_sdk::NeutronError;
use thiserror::Error;

#[derive(Error, Debug)]
pub enum ContractError {
    #[error("{0}")]
    Std(#[from] StdError),

    #[error("{0}")]
    NeutronError(#[from] NeutronError),

    #[error("{0}")]
    OverflowError(#[from] OverflowError),

    #[error("Not clock")]
    ClockVerificationError {},

    #[error("Single side LP limit exceeded")]
    SingleSideLpLimitError {},

    #[error("Non zero balances for single side liquidity")]
    SingleSideLpNonZeroBalanceError {},

    #[error("Zero balance for double side liquidity")]
    DoubleSideLpZeroBalanceError {},

    #[error("Insufficient funds for double sided LP")]
    DoubleSideLpLimitError {},

<<<<<<< HEAD
    #[error("Depositor address not found")]
    MissingDepositorError {},
=======
    #[error("Incomplete pool assets")]
    IncompletePoolAssets {},

    #[error("Pool validation error")]
    PoolValidationError {},

    #[error("Price range error")]
    PriceRangeError {},
>>>>>>> 8bc57507
}<|MERGE_RESOLUTION|>--- conflicted
+++ resolved
@@ -28,10 +28,6 @@
     #[error("Insufficient funds for double sided LP")]
     DoubleSideLpLimitError {},
 
-<<<<<<< HEAD
-    #[error("Depositor address not found")]
-    MissingDepositorError {},
-=======
     #[error("Incomplete pool assets")]
     IncompletePoolAssets {},
 
@@ -40,5 +36,4 @@
 
     #[error("Price range error")]
     PriceRangeError {},
->>>>>>> 8bc57507
 }