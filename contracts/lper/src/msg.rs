use astroport::asset::{Asset, AssetInfo};
use cosmwasm_schema::{cw_serde, QueryResponses};
use cosmwasm_std::{Addr, Binary, Decimal, Uint128};
use covenant_clock_derive::clocked;

use crate::state::ContractState;

#[cw_serde]
pub struct InstantiateMsg {
    pub lp_position: LPInfo,
    pub clock_address: String,
    pub holder_address: String,
    pub slippage_tolerance: Option<Decimal>,
    pub autostake: Option<bool>,
    pub assets: AssetData,
    pub single_side_lp_limits: SingleSideLpLimits,
<<<<<<< HEAD
=======
    pub expected_ls_token_amount: Uint128,
    pub allowed_return_delta: Uint128,
>>>>>>> 8bc57507
    pub expected_native_token_amount: Uint128,
}

#[cw_serde]
pub struct AssetData {
    pub native_asset_denom: String,
    pub ls_asset_denom: String,
}

impl AssetData {
    pub fn get_native_asset_info(&self) -> AssetInfo {
        AssetInfo::NativeToken {
            denom: self.native_asset_denom.to_string(),
        }
    }

    pub fn get_ls_asset_info(&self) -> AssetInfo {
        AssetInfo::NativeToken {
            denom: self.ls_asset_denom.to_string(),
        }
    }
}

#[cw_serde]
pub struct SingleSideLpLimits {
    pub native_asset_limit: Uint128,
    pub ls_asset_limit: Uint128,
}

#[cw_serde]
pub struct PresetLpFields {
    pub slippage_tolerance: Option<Decimal>,
    pub autostake: Option<bool>,
    pub assets: AssetData,
    pub single_side_lp_limits: Option<SingleSideLpLimits>,
    pub lp_code: u64,
    pub label: String,
    pub expected_ls_token_amount: Uint128,
    pub allowed_return_delta: Uint128,
    pub expected_native_token_amount: Uint128,
}

impl PresetLpFields {
    pub fn to_instantiate_msg(
        self,
        clock_address: String,
        holder_address: String,
        pool_address: String,
        expected_native_token_amount: Uint128,
    ) -> InstantiateMsg {
        InstantiateMsg {
            lp_position: LPInfo { addr: pool_address },
            clock_address,
            holder_address,
            slippage_tolerance: self.slippage_tolerance,
            autostake: self.autostake,
            assets: self.assets,
            single_side_lp_limits: self.single_side_lp_limits.unwrap_or(SingleSideLpLimits {
                native_asset_limit: Uint128::new(100),
                ls_asset_limit: Uint128::new(100),
            }),
<<<<<<< HEAD
            expected_native_token_amount,
=======
            allowed_return_delta: self.allowed_return_delta,
            expected_ls_token_amount: self.expected_ls_token_amount,
            expected_native_token_amount: self.expected_native_token_amount,
>>>>>>> 8bc57507
        }
    }
}

#[cw_serde]
pub struct LPInfo {
    pub addr: String,
}

#[clocked]
#[cw_serde]
pub enum ExecuteMsg {}

#[cw_serde]
#[derive(QueryResponses)]
pub enum QueryMsg {
    #[returns(LPInfo)]
    LpPosition {},
    #[returns(Addr)]
    ClockAddress {},
    #[returns(ContractState)]
    ContractState {},
    #[returns(Addr)]
    HolderAddress {},
    #[returns(Vec<Asset>)]
    Assets {},
    #[returns(Uint128)]
    ExpectedLsTokenAmount {},
    #[returns(Uint128)]
    AllowedReturnDelta {},
    #[returns(Uint128)]
    ExpectedNativeTokenAmount {},
}

#[cw_serde]
pub enum MigrateMsg {
    UpdateConfig {
        clock_addr: Option<String>,
        lp_position: Option<LPInfo>,
        holder_address: Option<String>,
<<<<<<< HEAD
        depositor_address: Option<String>,
=======
        expected_ls_token_amount: Option<Uint128>,
        allowed_return_delta: Option<Uint128>,
>>>>>>> 8bc57507
    },
    UpdateCodeId {
        data: Option<Binary>,
    },
}<|MERGE_RESOLUTION|>--- conflicted
+++ resolved
@@ -14,11 +14,8 @@
     pub autostake: Option<bool>,
     pub assets: AssetData,
     pub single_side_lp_limits: SingleSideLpLimits,
-<<<<<<< HEAD
-=======
     pub expected_ls_token_amount: Uint128,
     pub allowed_return_delta: Uint128,
->>>>>>> 8bc57507
     pub expected_native_token_amount: Uint128,
 }
 
@@ -80,13 +77,9 @@
                 native_asset_limit: Uint128::new(100),
                 ls_asset_limit: Uint128::new(100),
             }),
-<<<<<<< HEAD
-            expected_native_token_amount,
-=======
             allowed_return_delta: self.allowed_return_delta,
             expected_ls_token_amount: self.expected_ls_token_amount,
             expected_native_token_amount: self.expected_native_token_amount,
->>>>>>> 8bc57507
         }
     }
 }
@@ -127,12 +120,8 @@
         clock_addr: Option<String>,
         lp_position: Option<LPInfo>,
         holder_address: Option<String>,
-<<<<<<< HEAD
-        depositor_address: Option<String>,
-=======
         expected_ls_token_amount: Option<Uint128>,
         allowed_return_delta: Option<Uint128>,
->>>>>>> 8bc57507
     },
     UpdateCodeId {
         data: Option<Binary>,
