use astroport::{
    asset::{Asset, AssetInfo, PairInfo},
    factory::{PairConfig, PairType},
    pair::{Cw20HookMsg, PoolResponse, SimulationResponse, StablePoolParams},
};

use cosmwasm_std::{
    testing::MockApi, to_binary, Addr, Coin, Decimal, Empty, MemoryStorage, QueryRequest, Uint128,
    Uint64, WasmQuery,
};
use cw20::Cw20ExecuteMsg;
use cw_multi_test::{
    App, AppResponse, BankKeeper, BankSudo, Contract, ContractWrapper, Executor, FailingModule,
    SudoMsg, WasmKeeper,
};
use neutron_sdk::bindings::{msg::NeutronMsg, query::NeutronQuery};

use crate::msg::{AssetData, InstantiateMsg, LPInfo, QueryMsg, SingleSideLpLimits};
use astroport::factory::InstantiateMsg as FactoryInstantiateMsg;
use astroport::native_coin_registry::InstantiateMsg as NativeCoinRegistryInstantiateMsg;
use astroport::pair::InstantiateMsg as PairInstantiateMsg;
use astroport::token::InstantiateMsg as TokenInstantiateMsg;
use cw1_whitelist::msg::InstantiateMsg as WhitelistInstantiateMsg;

pub const CREATOR_ADDR: &str = "creator";
pub const ST_ATOM_DENOM: &str = "stuatom";
pub const NATIVE_ATOM_DENOM: &str = "uatom";

fn astro_token() -> Box<dyn Contract<Empty>> {
    Box::new(
        ContractWrapper::new(
            astroport_token::contract::execute,
            astroport_token::contract::instantiate,
            astroport_token::contract::query,
        )
        .with_migrate(astroport_token::contract::migrate),
    )
}

fn astro_whitelist() -> Box<dyn Contract<Empty>> {
    Box::new(ContractWrapper::new(
        astroport_whitelist::contract::instantiate,
        astroport_whitelist::contract::instantiate,
        astroport_whitelist::contract::query,
    ))
}

fn astro_factory() -> Box<dyn Contract<Empty>> {
    Box::new(
        ContractWrapper::new(
            astroport_factory::contract::execute,
            astroport_factory::contract::instantiate,
            astroport_factory::contract::query,
        )
        .with_migrate(astroport_factory::contract::migrate)
        .with_reply(astroport_factory::contract::reply),
    )
}

fn astro_pair_stable() -> Box<dyn Contract<Empty>> {
    Box::new(
        ContractWrapper::new(
            astroport_pair_stable::contract::execute,
            astroport_pair_stable::contract::instantiate,
            astroport_pair_stable::contract::query,
        )
        .with_reply(astroport_pair_stable::contract::reply)
        .with_migrate(astroport_pair_stable::contract::migrate),
    )
}

fn astro_coin_registry() -> Box<dyn Contract<Empty>> {
    let registry_contract = ContractWrapper::new(
        astroport_native_coin_registry::contract::execute,
        astroport_native_coin_registry::contract::instantiate,
        astroport_native_coin_registry::contract::query,
    )
    .with_migrate(astroport_native_coin_registry::contract::migrate);

    Box::new(registry_contract)
}

fn lper_contract() -> Box<dyn Contract<Empty>> {
    let lp_contract = ContractWrapper::new(
        crate::contract::execute,
        crate::contract::instantiate,
        crate::contract::query,
    )
    .with_reply(crate::contract::reply);
    // .with_migrate(crate::contract::migrate);

    Box::new(lp_contract)
}

fn holder_contract() -> Box<dyn Contract<Empty>> {
    Box::new(
        ContractWrapper::new(
            covenant_holder::contract::execute,
            covenant_holder::contract::instantiate,
            covenant_holder::contract::query,
        )
        .with_migrate(covenant_holder::contract::migrate),
    )
}

fn clock_contract() -> Box<dyn Contract<Empty>> {
    Box::new(
        ContractWrapper::new(
            covenant_clock::contract::execute,
            covenant_clock::contract::instantiate,
            covenant_clock::contract::query,
        )
        .with_reply(covenant_clock::contract::reply)
        .with_migrate(covenant_clock::contract::migrate),
    )
}

#[allow(unused)]
pub type BaseApp = App<
    BankKeeper,
    MockApi,
    MemoryStorage,
    FailingModule<NeutronMsg, NeutronQuery, Empty>,
    WasmKeeper<NeutronMsg, NeutronQuery>,
>;
#[allow(unused)]
pub(crate) struct Suite {
    pub app: App,
    pub admin: Addr,
    pub lp_token: Addr,
    // (token_code, contract_address)
    pub token: u64,
    pub whitelist: (u64, String),
    pub factory: (u64, String),
    pub stable_pair: (u64, String),
    pub coin_registry: (u64, String),
    pub liquid_pooler: (u64, String),
    pub clock_addr: String,
    pub holder_addr: String,
}

pub(crate) struct SuiteBuilder {
    pub lp_instantiate: InstantiateMsg,
    pub token_instantiate: TokenInstantiateMsg,
    pub whitelist_instantiate: WhitelistInstantiateMsg,
    pub factory_instantiate: FactoryInstantiateMsg,
    pub stablepair_instantiate: PairInstantiateMsg,
    pub registry_instantiate: NativeCoinRegistryInstantiateMsg,
    pub clock_instantiate: covenant_clock::msg::InstantiateMsg,
    pub holder_instantiate: covenant_holder::msg::InstantiateMsg,
}

impl Default for SuiteBuilder {
    fn default() -> Self {
        Self {
            lp_instantiate: InstantiateMsg {
                clock_address: "clock-addr".to_string(),
                lp_position: LPInfo {
                    addr: "lp-addr".to_string(),
                },
                // deterministic based on instantiate sequence
                holder_address: "contract1".to_string(),
                slippage_tolerance: Some(Decimal::one()),
                autostake: Some(false),
                assets: AssetData {
                    native_asset_denom: "uatom".to_string(),
                    ls_asset_denom: "stuatom".to_string(),
                },
                single_side_lp_limits: SingleSideLpLimits {
                    native_asset_limit: Uint128::new(100),
                    ls_asset_limit: Uint128::new(100),
                },
            },
            token_instantiate: TokenInstantiateMsg {
                name: "nativetoken".to_string(),
                symbol: "ntk".to_string(),
                decimals: 20,
                initial_balances: vec![],
                mint: None,
                marketing: None,
            },
            whitelist_instantiate: WhitelistInstantiateMsg {
                admins: vec![CREATOR_ADDR.to_string()],
                mutable: false,
            },
            factory_instantiate: FactoryInstantiateMsg {
                pair_configs: vec![PairConfig {
                    code_id: u64::MAX,
                    pair_type: astroport::factory::PairType::Stable {},
                    total_fee_bps: 0,
                    maker_fee_bps: 0,
                    is_disabled: false,
                    is_generator_disabled: true,
                }],
                token_code_id: u64::MAX,
                fee_address: None,
                generator_address: None,
                owner: CREATOR_ADDR.to_string(),
                whitelist_code_id: u64::MAX,
                coin_registry_address: "TODO".to_string(),
            },
            stablepair_instantiate: PairInstantiateMsg {
                asset_infos: vec![
                    astroport::asset::AssetInfo::NativeToken {
                        denom: ST_ATOM_DENOM.to_string(),
                    },
                    astroport::asset::AssetInfo::NativeToken {
                        denom: NATIVE_ATOM_DENOM.to_string(),
                    },
                ],
                token_code_id: u64::MAX,
                factory_addr: "TODO".to_string(),
                init_params: Some(
                    to_binary(&StablePoolParams {
                        amp: 1000,
                        owner: Some(CREATOR_ADDR.to_string()),
                    })
                    .unwrap(),
                ),
            },
            registry_instantiate: NativeCoinRegistryInstantiateMsg {
                owner: CREATOR_ADDR.to_string(),
            },
            clock_instantiate: covenant_clock::msg::InstantiateMsg {
                tick_max_gas: Uint64::new(50000),
                // this is the lper, if any instantiate flow changes, this needs to be updated
                whitelist: vec!["contract9".to_string()]
            },
            holder_instantiate: covenant_holder::msg::InstantiateMsg {
                withdrawer: CREATOR_ADDR.to_string(),
                // deterministic based on instantiate flow
                lp_address: "contract7".to_string(),
            },
        }
    }
}

#[allow(unused)]
impl SuiteBuilder {
    fn with_slippage_tolerance(mut self, decimal: Decimal) -> Self {
        self.lp_instantiate.slippage_tolerance = Some(decimal);
        self
    }

    fn with_autostake(mut self, autosake: Option<bool>) -> Self {
        self.lp_instantiate.autostake = autosake;
        self
    }

    fn with_assets(mut self, assets: AssetData) -> Self {
        self.lp_instantiate.assets = assets;
        self
    }

    fn with_token_instantiate_msg(mut self, msg: TokenInstantiateMsg) -> Self {
        self.token_instantiate = msg;
        self
    }

    pub fn build(mut self) -> Suite {
        // let mut app = BasicAppBuilder::<NeutronMsg, NeutronQuery>::new_custom().build(|_,_,_| {});

        let mut app = App::default();

        let token_code = app.store_code(astro_token());
        let stablepair_code = app.store_code(astro_pair_stable());
        let whitelist_code = app.store_code(astro_whitelist());
        let coin_registry_code = app.store_code(astro_coin_registry());
        let factory_code = app.store_code(astro_factory());
        let lper_code = app.store_code(lper_contract());
        let clock_code = app.store_code(clock_contract());
        let holder_code = app.store_code(holder_contract());

        let clock_address = app
            .instantiate_contract(
                clock_code,
                Addr::unchecked(CREATOR_ADDR),
                &self.clock_instantiate,
                &[],
                "clock",
                None,
            )
            .unwrap();

        let holder_address = app
            .instantiate_contract(
                holder_code,
                Addr::unchecked(CREATOR_ADDR),
                &self.holder_instantiate,
                &[],
                "holder",
                Some(CREATOR_ADDR.to_string()),
            )
            .unwrap();
        println!("holder addr: {:?}", holder_address);
        self.lp_instantiate.clock_address = clock_address.to_string();
        self.lp_instantiate.holder_address = holder_address.to_string();
        self.factory_instantiate.token_code_id = token_code;
        self.stablepair_instantiate.token_code_id = token_code;
        self.factory_instantiate.whitelist_code_id = whitelist_code;
        self.factory_instantiate.pair_configs[0].code_id = stablepair_code;
<<<<<<< HEAD

=======
>>>>>>> 50380f3e

        let whitelist_addr = app
            .instantiate_contract(
                whitelist_code,
                Addr::unchecked(CREATOR_ADDR),
                &self.whitelist_instantiate,
                &[],
                "whitelist",
                None,
            )
            .unwrap();

        app.update_block(|b: &mut cosmwasm_std::BlockInfo| b.height += 5);

        let coin_registry_addr = app
            .instantiate_contract(
                coin_registry_code,
                Addr::unchecked(CREATOR_ADDR),
                &self.registry_instantiate,
                &[],
                "native coin registry",
                None,
            )
            .unwrap();
        app.update_block(|b| b.height += 5);

        // add coins to registry
        app.execute_contract(
            Addr::unchecked(CREATOR_ADDR),
            coin_registry_addr.clone(),
            &astroport::native_coin_registry::ExecuteMsg::Add {
                native_coins: vec![
                    (ST_ATOM_DENOM.to_string(), 6),
                    (NATIVE_ATOM_DENOM.to_string(), 6),
                ],
            },
            &[],
        )
        .unwrap();
        app.update_block(|b| b.height += 5);

        self.factory_instantiate.coin_registry_address = coin_registry_addr.to_string();

        let factory_addr = app
            .instantiate_contract(
                factory_code,
                Addr::unchecked(CREATOR_ADDR),
                &self.factory_instantiate,
                &[],
                "factory",
                None,
            )
            .unwrap();
        app.update_block(|b| b.height += 5);

        let init_pair_msg = astroport::factory::ExecuteMsg::CreatePair {
            pair_type: PairType::Stable {},
            asset_infos: vec![
                AssetInfo::NativeToken {
                    denom: ST_ATOM_DENOM.to_string(),
                },
                AssetInfo::NativeToken {
                    denom: NATIVE_ATOM_DENOM.to_string(),
                },
            ],
            init_params: Some(
                to_binary(&StablePoolParams {
                    owner: Some(CREATOR_ADDR.to_string()),
                    amp: 10,
                })
                .unwrap(),
            ),
        };
        app.update_block(|b| b.height += 5);

        let pair_msg = app
            .execute_contract(
                Addr::unchecked(CREATOR_ADDR),
                factory_addr.clone(),
                &init_pair_msg,
                &[],
            )
            .unwrap();
        app.update_block(|b| b.height += 5);

        let pair_info: PairInfo = app
            .wrap()
            .query_wasm_smart(
                &factory_addr,
                &astroport::factory::QueryMsg::Pair {
                    asset_infos: vec![
                        AssetInfo::NativeToken {
                            denom: ST_ATOM_DENOM.to_string(),
                        },
                        AssetInfo::NativeToken {
                            denom: NATIVE_ATOM_DENOM.to_string(),
                        },
                    ],
                },
            )
            .unwrap();

        self.stablepair_instantiate.factory_addr = factory_addr.to_string();
        app.update_block(|b| b.height += 5);

        let stable_pair_addr = app
            .instantiate_contract(
                stablepair_code,
                Addr::unchecked(CREATOR_ADDR),
                &self.stablepair_instantiate,
                &[],
                "stableswap",
                None,
            )
            .unwrap();

        println!("stablepair : {:?}", stable_pair_addr);
        app.update_block(|b| b.height += 5);

        self.lp_instantiate.lp_position.addr = stable_pair_addr.to_string();

        let lper_address = app
            .instantiate_contract(
                lper_code,
                Addr::unchecked(CREATOR_ADDR),
                &self.lp_instantiate,
                &[],
                "lper contract",
                None,
            )
            .unwrap();
        app.update_block(|b| b.height += 5);

        Suite {
            app,
            admin: Addr::unchecked(CREATOR_ADDR),
            lp_token: pair_info.liquidity_token,
            token: token_code,
            whitelist: (whitelist_code, whitelist_addr.to_string()),
            factory: (factory_code, factory_addr.to_string()),
            stable_pair: (stablepair_code, stable_pair_addr.to_string()),
            coin_registry: (coin_registry_code, coin_registry_addr.to_string()),
            liquid_pooler: (lper_code, lper_address.to_string()),
            clock_addr: clock_address.to_string(),
            holder_addr: holder_address.to_string(),
        }
    }
}

// queries
#[allow(unused)]
impl Suite {
    pub fn query_clock_address(&self) -> String {
        self.app
            .wrap()
            .query_wasm_smart(&self.liquid_pooler.1, &QueryMsg::ClockAddress {})
            .unwrap()
    }

    pub fn query_lp_position(&self) -> LPInfo {
        self.app
            .wrap()
            .query_wasm_smart(&self.liquid_pooler.1, &QueryMsg::LpPosition {})
            .unwrap()
    }

    pub fn query_contract_state(&self) -> String {
        self.app
            .wrap()
            .query_wasm_smart(&self.liquid_pooler.1, &QueryMsg::ContractState {})
            .unwrap()
    }

    pub fn query_holder_address(&self) -> String {
        self.app
            .wrap()
            .query_wasm_smart(&self.liquid_pooler.1, &QueryMsg::HolderAddress {})
            .unwrap()
    }

    pub fn query_assets(&self) -> Vec<Asset> {
        self.app
            .wrap()
            .query_wasm_smart(&self.liquid_pooler.1, &QueryMsg::Assets {})
            .unwrap()
    }

    pub fn query_addr_balances(&self, addr: Addr) -> Vec<Coin> {
        self.app.wrap().query_all_balances(addr).unwrap()
    }

    pub fn query_pool_info(&self) -> PoolResponse {
        self.app
            .wrap()
            .query(&QueryRequest::Wasm(WasmQuery::Smart {
                contract_addr: self.stable_pair.clone().1,
                msg: to_binary(&astroport::pair::QueryMsg::Pool {}).unwrap(),
            }))
            .unwrap()
    }

    pub fn query_pool_share(&self) -> Vec<Asset> {
        self.app
            .wrap()
            .query_wasm_smart(
                Addr::unchecked(self.stable_pair.clone().1),
                &astroport::pair::QueryMsg::Share {
                    amount: Uint128::one(),
                },
            )
            .unwrap()
    }

    pub fn query_simulation(&self, addr: String) -> SimulationResponse {
        let query = astroport::pair::QueryMsg::Simulation {
            offer_asset: Asset {
                info: AssetInfo::NativeToken {
                    denom: NATIVE_ATOM_DENOM.to_string(),
                },
                amount: Uint128::one(),
            },
            // ask_asset_info: None,
            ask_asset_info: Some(AssetInfo::NativeToken {
                denom: ST_ATOM_DENOM.to_string(),
            }),
        };
        println!("\nquerying simulation: {:?}\n", query);

        self.app.wrap().query_wasm_smart(addr, &query).unwrap()
    }

    pub fn query_contract_config(&self, addr: String) -> String {
        let bytes = self
            .app
            .wrap()
            .query_wasm_raw(addr, b"config")
            .transpose()
            .unwrap()
            .unwrap();
        match std::str::from_utf8(&bytes) {
            Ok(v) => v.to_string(),
            Err(e) => panic!("Invalid UTF-8 sequence: {}", e),
        }
    }

    pub fn query_cw20_bal(&self, token: String, addr: String) -> cw20::BalanceResponse {
        self.app
            .wrap()
            .query_wasm_smart(token, &cw20::Cw20QueryMsg::Balance { address: addr })
            .unwrap()
    }

    pub fn query_liquidity_token_addr(&self) -> astroport::asset::PairInfo {
        self.app
            .wrap()
            .query_wasm_smart(
                self.stable_pair.1.to_string(),
                &astroport::pair::QueryMsg::Pair {},
            )
            .unwrap()
    }
}

// assertion helpers
impl Suite {}

impl Suite {
    // tick LPer
    pub fn tick(&mut self) -> AppResponse {
        self.app
            .execute_contract(
                Addr::unchecked(self.clock_addr.to_string()),
                Addr::unchecked(self.liquid_pooler.1.to_string()),
                &crate::msg::ExecuteMsg::Tick {},
                &[],
            )
            .unwrap()
    }

    // mint coins
    pub fn mint_coins_to_addr(&mut self, address: String, denom: String, amount: Uint128) {
        self.app
            .sudo(SudoMsg::Bank(BankSudo::Mint {
                to_address: address,
                amount: vec![Coin { amount, denom }],
            }))
            .unwrap();
    }

    // pass time
    pub fn pass_blocks(&mut self, num: u64) {
        self.app.update_block(|b| b.height += num)
    }

    // withdraw liquidity from pool
    #[allow(unused)]
    pub fn withdraw_liquidity(
        &mut self,
        sender: Addr,
        amount: u128,
        assets: Vec<Asset>,
    ) -> AppResponse {
        self.app
            .execute_contract(
                sender,
                Addr::unchecked("contract6".to_string()),
                &Cw20ExecuteMsg::Send {
                    contract: self.stable_pair.1.to_string(),
                    amount: Uint128::from(amount),
                    msg: to_binary(&Cw20HookMsg::WithdrawLiquidity { assets }).unwrap(),
                },
                &[],
            )
            .unwrap()
    }

    pub fn provide_manual_liquidity(
        &mut self,
        from: String,
        st_atom_amount: Uint128,
        native_atom_amount: Uint128,
    ) -> AppResponse {
        let _stable_pair_addr = self.stable_pair.1.to_string();

        let balances = vec![
            Coin {
                denom: ST_ATOM_DENOM.to_string(),
                amount: st_atom_amount,
            },
            Coin {
                denom: NATIVE_ATOM_DENOM.to_string(),
                amount: native_atom_amount,
            },
        ];

        let assets = vec![
            Asset {
                info: AssetInfo::NativeToken {
                    denom: ST_ATOM_DENOM.to_string(),
                },
                amount: st_atom_amount,
            },
            Asset {
                info: AssetInfo::NativeToken {
                    denom: NATIVE_ATOM_DENOM.to_string(),
                },
                amount: native_atom_amount,
            },
        ];

        self.mint_coins_to_addr(
            from.clone(),
            NATIVE_ATOM_DENOM.to_string(),
            native_atom_amount,
        );
        self.mint_coins_to_addr(from.clone(), ST_ATOM_DENOM.to_string(), st_atom_amount);

        let provide_liquidity_msg = astroport::pair::ExecuteMsg::ProvideLiquidity {
            assets,
            slippage_tolerance: None,
            auto_stake: Some(false),
            receiver: Some(from.clone()),
        };

        self.pass_blocks(10);

        self.app
            .execute_contract(
                Addr::unchecked(from),
                Addr::unchecked(self.stable_pair.1.to_string()),
                &provide_liquidity_msg,
                &balances,
            )
            .unwrap()
    }

    pub fn holder_withdraw(&mut self) {
        self.app
            .execute_contract(
                Addr::unchecked(CREATOR_ADDR),
                Addr::unchecked(self.holder_addr.to_string()),
                &covenant_holder::msg::ExecuteMsg::WithdrawLiquidity {},
                &[],
            )
            .unwrap();
    }
}<|MERGE_RESOLUTION|>--- conflicted
+++ resolved
@@ -299,10 +299,6 @@
         self.stablepair_instantiate.token_code_id = token_code;
         self.factory_instantiate.whitelist_code_id = whitelist_code;
         self.factory_instantiate.pair_configs[0].code_id = stablepair_code;
-<<<<<<< HEAD
-
-=======
->>>>>>> 50380f3e
 
         let whitelist_addr = app
             .instantiate_contract(
