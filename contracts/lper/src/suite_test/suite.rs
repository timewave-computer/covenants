--- conflicted
+++ resolved
@@ -170,13 +170,9 @@
                     native_asset_limit: Uint128::new(100),
                     ls_asset_limit: Uint128::new(100),
                 },
-<<<<<<< HEAD
-                expected_native_token_amount: Uint128::new(400000),
-=======
                 expected_ls_token_amount: Uint128::new(40000),
                 allowed_return_delta: Uint128::new(10000),
                 expected_native_token_amount: Uint128::new(40000),
->>>>>>> 8bc57507
             },
             token_instantiate: TokenInstantiateMsg {
                 name: "nativetoken".to_string(),
