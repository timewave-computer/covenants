--- conflicted
+++ resolved
@@ -142,11 +142,8 @@
         Some((address, controller_conn_id)) => {
             let source_channel = STRIDE_NEUTRON_IBC_TRANSFER_CHANNEL_ID.load(deps.storage)?;
             let lp_receiver = LP_ADDRESS.load(deps.storage)?;
-<<<<<<< HEAD
             let denom = LS_DENOM.load(deps.storage)?;
-=======
             let timeout_timestamp = IBC_MSG_TRANSFER_TIMEOUT_TIMESTAMP.load(deps.storage)?;
->>>>>>> f4ed39dc
 
             let coin = Coin {
                 denom,
@@ -160,11 +157,7 @@
                 sender: address,
                 receiver: lp_receiver.clone(),
                 timeout_height: None,
-<<<<<<< HEAD
-                timeout_timestamp: 10000,
-=======
                 timeout_timestamp,
->>>>>>> f4ed39dc
             };
 
             // Serialize the Transfer message
@@ -188,12 +181,6 @@
                 fee,
             );
 
-<<<<<<< HEAD
-            Ok(Response::default()
-                .add_attribute("method", "try_execute_transfer")
-                .add_submessage(SubMsg::reply_on_success(submit_msg, TRANSFER_REPLY_ID))
-            )
-=======
             let submsg = msg_with_sudo_callback(
                 deps,
                 submit_msg,
@@ -203,13 +190,13 @@
                 },
             )?;
         
-            Ok(Response::default().add_submessages(vec![submsg]))
+            Ok(Response::default()
+                .add_attribute("method", "try_execute_transfer")
+                .add_submessages(vec![submsg]))
         }
         None => {
             Err(NeutronError::Fmt(Error))
->>>>>>> f4ed39dc
-        }
-        None => Err(NeutronError::Fmt(Error)),
+        },
     }
 }
 
@@ -433,17 +420,14 @@
         )?;
         ICA_ADDRESS.save(deps.storage, &parsed_version.address)?;
         CONTRACT_STATE.save(deps.storage, &ContractState::ICACreated)?;
-<<<<<<< HEAD
-        return Ok(Response::default()
-            .add_attribute("method", "sudo_open_ack")
-        );
-=======
 
         let clock_addr = CLOCK_ADDRESS.load(deps.storage)?;
         let clock_enqueue_msg = covenant_clock::helpers::enqueue_msg(&clock_addr.to_string())?;
     
-        return Ok(Response::default().add_message(clock_enqueue_msg));
->>>>>>> f4ed39dc
+        return Ok(Response::default()
+            .add_attribute("method", "sudo_open_ack")
+            .add_message(clock_enqueue_msg)
+        );
     }
     Err(StdError::generic_err("Can't parse counterparty_version"))
 }
@@ -513,7 +497,6 @@
     }
 
     if let Some(payload) = payload {
-        // update but also check that we don't update same seq_id twice
         ACKNOWLEDGEMENT_RESULTS.update(
             deps.storage,
             (payload.port_id, seq_id),
@@ -524,24 +507,15 @@
                 }
             },
         )?;
-
-        if payload.message == "ica_transfer" {
-            // succesfull sudo response here means transfer was a success.
-            // we advance the state to completed
-            CONTRACT_STATE.save(deps.storage, &ContractState::Complete)?;
-        }
-    }
-
-<<<<<<< HEAD
+    }
+
+    let clock_addr = CLOCK_ADDRESS.load(deps.storage)?;
+    let clock_enqueue_msg = covenant_clock::helpers::enqueue_msg(&clock_addr.to_string())?;
+
     Ok(Response::default()
         .add_attribute("method", "sudo_response")
+        .add_message(clock_enqueue_msg)
     )
-=======
-    let clock_addr = CLOCK_ADDRESS.load(deps.storage)?;
-    let clock_enqueue_msg = covenant_clock::helpers::enqueue_msg(&clock_addr.to_string())?;
-
-    Ok(Response::default().add_message(clock_enqueue_msg))
->>>>>>> f4ed39dc
 }
 
 fn sudo_timeout(deps: DepsMut, env: Env, request: RequestPacket) -> StdResult<Response> {
@@ -556,13 +530,7 @@
     let clock_addr = CLOCK_ADDRESS.load(deps.storage)?;
     let clock_enqueue_msg = covenant_clock::helpers::enqueue_msg(&clock_addr.to_string())?;
 
-<<<<<<< HEAD
-    Ok(Response::default()
-        .add_attribute("method", "sudo_timeout")
-    )
-=======
     Ok(Response::default().add_message(clock_enqueue_msg))
->>>>>>> f4ed39dc
 }
 
 fn sudo_error(deps: DepsMut, request: RequestPacket, details: String) -> StdResult<Response> {
