--- conflicted
+++ resolved
@@ -343,16 +343,10 @@
         } => {
             let mut resp = Response::default().add_attribute("method", "update_config");
 
-<<<<<<< HEAD
-            if let Some(clock_addr) = clock_addr {
-                CLOCK_ADDRESS.save(deps.storage, &deps.api.addr_validate(&clock_addr)?)?;
-                resp = resp.add_attribute("clock_addr", clock_addr);
-=======
             if let Some(addr) = clock_addr {
                 let addr = deps.api.addr_validate(&addr)?;
                 CLOCK_ADDRESS.save(deps.storage, &addr)?;
                 resp = resp.add_attribute("clock_addr", addr.to_string());
->>>>>>> 85712441
             }
 
             if let Some(channel_id) = stride_neutron_ibc_transfer_channel_id {
@@ -361,23 +355,14 @@
             }
 
             if let Some(addr) = lp_address {
-<<<<<<< HEAD
-                LP_ADDRESS.save(deps.storage, &addr)?;
-                resp = resp.add_attribute("lp_address", addr);
-=======
                 let addr = deps.api.addr_validate(&addr)?;
                 resp = resp.add_attribute("lp_address", addr.to_string());
                 LP_ADDRESS.save(deps.storage, &addr)?;
->>>>>>> 85712441
             }
 
             if let Some(connection_id) = neutron_stride_ibc_connection_id {
                 NEUTRON_STRIDE_IBC_CONNECTION_ID.save(deps.storage, &connection_id)?;
-<<<<<<< HEAD
                 resp = resp.add_attribute("neutron_stride_ibc_connection_id", connection_id);
-=======
-                resp = resp.add_attribute("connection_id", connection_id);
->>>>>>> 85712441
             }
 
             if let Some(denom) = ls_denom {
@@ -398,12 +383,8 @@
             }
 
             if let Some(fee) = ibc_fee {
-<<<<<<< HEAD
-                if fee.ack_fee.is_empty() || fee.timeout_fee.is_empty() || !fee.recv_fee.is_empty() {
-=======
                 if fee.ack_fee.is_empty() || fee.timeout_fee.is_empty() || !fee.recv_fee.is_empty()
                 {
->>>>>>> 85712441
                     return Err(StdError::GenericErr {
                         msg: "invalid IbcFee".to_string(),
                     });
