use cosmwasm_schema::{cw_serde, QueryResponses};
use cosmwasm_std::{Addr, Binary, Uint128};
use covenant_clock_derive::clocked;

use crate::state::ContractState;

#[cw_serde]
pub struct InstantiateMsg {
    pub clock_address: String,
    pub stride_neutron_ibc_transfer_channel_id: String,
    pub neutron_stride_ibc_connection_id: String,
    pub lp_address: String,
    pub ls_denom: String,
    pub ibc_msg_transfer_timeout_timestamp: u64,
}

#[cw_serde]
pub struct PresetLsFields {
    pub ls_code: u64,
    pub label: String,
    pub ls_denom: String,
    pub stride_neutron_ibc_transfer_channel_id: String,
    pub neutron_stride_ibc_connection_id: String,
}

impl PresetLsFields {
    pub fn to_instantiate_msg(self, clock_address: String, lp_address: String) -> InstantiateMsg {
        InstantiateMsg {
            clock_address,
            stride_neutron_ibc_transfer_channel_id: self.stride_neutron_ibc_transfer_channel_id,
            neutron_stride_ibc_connection_id: self.neutron_stride_ibc_connection_id,
            lp_address,
            ls_denom: self.ls_denom,
        }
    }
}

#[clocked]
#[cw_serde]
pub enum ExecuteMsg {
    Received {},
    Transfer { amount: Uint128 },
}

#[cw_serde]
#[derive(QueryResponses)]
pub enum QueryMsg {
    #[returns(Addr)]
    ClockAddress {},
    #[returns(Addr)]
    InterchainAccountAddress {
        interchain_account_id: String,
        connection_id: String,
    },
    #[returns(Addr)]
    StrideICA {},
    #[returns(Addr)]
    LpAddress {},
    #[returns(ContractState)]
    ContractState {},
}

#[cw_serde]
pub enum MigrateMsg {
<<<<<<< HEAD
  UpdateConfig {
    clock_addr: Option<String>,
    stride_neutron_ibc_transfer_channel_id: Option<String>,
    lp_address: Option<String>,
    neutron_stride_ibc_connection_id: Option<String>,
    ls_denom: Option<String>,
  },
  ReregisterICA {},
=======
    UpdateConfig {
        clock_addr: Option<String>,
        stride_neutron_ibc_transfer_channel_id: Option<String>,
        lp_address: Option<String>,
        neutron_stride_ibc_connection_id: Option<String>,
        ls_denom: Option<String>,
    },
    UpdateCodeId {
        data: Option<Binary>,
    },
}

#[cw_serde]
pub struct OpenAckVersion {
    pub version: String,
    pub controller_connection_id: String,
    pub host_connection_id: String,
    pub address: String,
    pub encoding: String,
    pub tx_type: String,
>>>>>>> 4010f993
}<|MERGE_RESOLUTION|>--- conflicted
+++ resolved
@@ -24,13 +24,14 @@
 }
 
 impl PresetLsFields {
-    pub fn to_instantiate_msg(self, clock_address: String, lp_address: String) -> InstantiateMsg {
+    pub fn to_instantiate_msg(self, clock_address: String, lp_address: String, ibc_msg_transfer_timeout_timestamp: u64) -> InstantiateMsg {
         InstantiateMsg {
             clock_address,
             stride_neutron_ibc_transfer_channel_id: self.stride_neutron_ibc_transfer_channel_id,
             neutron_stride_ibc_connection_id: self.neutron_stride_ibc_connection_id,
             lp_address,
             ls_denom: self.ls_denom,
+            ibc_msg_transfer_timeout_timestamp,
         }
     }
 }
@@ -62,16 +63,6 @@
 
 #[cw_serde]
 pub enum MigrateMsg {
-<<<<<<< HEAD
-  UpdateConfig {
-    clock_addr: Option<String>,
-    stride_neutron_ibc_transfer_channel_id: Option<String>,
-    lp_address: Option<String>,
-    neutron_stride_ibc_connection_id: Option<String>,
-    ls_denom: Option<String>,
-  },
-  ReregisterICA {},
-=======
     UpdateConfig {
         clock_addr: Option<String>,
         stride_neutron_ibc_transfer_channel_id: Option<String>,
@@ -79,6 +70,7 @@
         neutron_stride_ibc_connection_id: Option<String>,
         ls_denom: Option<String>,
     },
+    ReregisterICA {},
     UpdateCodeId {
         data: Option<Binary>,
     },
@@ -92,5 +84,4 @@
     pub address: String,
     pub encoding: String,
     pub tx_type: String,
->>>>>>> 4010f993
 }