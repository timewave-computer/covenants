--- conflicted
+++ resolved
@@ -87,40 +87,12 @@
         ),
     )?;
 
-<<<<<<< HEAD
-    let mut clock_whitelist = vec![holder_instantiate2_config.addr.to_string()];
-
-    let mut clock_initial_queue = vec![splitter_instantiate2_config.addr.to_string()];
-
-    // Note: Native Router has privileged_accounts, Interchain Router doesn't yet ..
-    // TODO: when both native router & interchain router have privileged_accounts, we can remove this match,
-    // and just add both router addresses to the clock_initial_queue.
-    match msg.party_a_config {
-        CovenantPartyConfig::Native(_) => {
-            clock_initial_queue.push(party_a_router_instantiate2_config.addr.to_string())
-        }
-        CovenantPartyConfig::Interchain(_) => {
-            clock_whitelist.push(party_a_router_instantiate2_config.addr.to_string())
-        }
-    }
-    match msg.party_b_config {
-        CovenantPartyConfig::Native(_) => {
-            clock_initial_queue.push(party_b_router_instantiate2_config.addr.to_string())
-        }
-        CovenantPartyConfig::Interchain(_) => {
-            clock_whitelist.push(party_b_router_instantiate2_config.addr.to_string())
-        }
-    }
-=======
-    let clock_whitelist = vec![
-        holder_instantiate2_config.addr.to_string(),
-        splitter_instantiate2_config.addr.to_string(),
-    ];
+    let clock_whitelist = vec![holder_instantiate2_config.addr.to_string()];
 
     let mut clock_initial_queue = vec![];
     clock_initial_queue.push(party_a_router_instantiate2_config.addr.to_string());
     clock_initial_queue.push(party_b_router_instantiate2_config.addr.to_string());
->>>>>>> 73ecd2b6
+    clock_initial_queue.push(splitter_instantiate2_config.addr.to_string());
 
     let party_a_router_instantiate2_msg = msg.party_a_config.get_router_instantiate2_wasm_msg(
         format!("{}_party_a_router", msg.label),
