[package]
name = "local-ictest-e2e"
version = "0.1.0"
edition = "2021"

# See more keys and their definitions at https://doc.rust-lang.org/cargo/reference/manifest.html

[dependencies]
localic-std = { git = "https://github.com/strangelove-ventures/interchaintest", branch = "main" }
reqwest = { version = "0.11.27", features = ["blocking", "json"] }
serde_json = "1.0.119"
serde = { version = "1.0.203", features = ["derive"] }
cosmwasm-std = "1.5.5"
astroport = { git = "https://github.com/astroport-fi/astroport-core.git", rev = "700f66d" }
localic-utils = { git = "https://github.com/timewave-computer/localic-utils", branch = "main" }
sha2 = "0.10.8"
anyhow = "1.0.86"
env_logger = "0.11.3"
log = "0.4.22"
polytone-note = { git = "https://github.com/DA0-DA0/polytone", rev = "a94feae" }
polytone-voice = { git = "https://github.com/DA0-DA0/polytone", rev = "a94feae" }
cw-utils = { workspace = true }
valence-covenant-two-party-pol = { workspace = true }
<<<<<<< HEAD
valence-covenant-single-party-pol = { workspace = true }
=======
valence-covenant-swap = { workspace = true }
>>>>>>> 92f83c1d
valence-two-party-pol-holder = { workspace = true }
valence-single-party-pol-holder = { workspace = true }
valence-astroport-liquid-pooler = { workspace = true }
valence-osmo-liquid-pooler = { workspace = true }
valence-outpost-osmo-liquid-pooler = { workspace = true }
valence-stride-liquid-staker = { workspace = true }
valence-ibc-forwarder = { workspace = true }

covenant-utils = { workspace = true }
cw20 = { workspace = true }<|MERGE_RESOLUTION|>--- conflicted
+++ resolved
@@ -21,11 +21,8 @@
 polytone-voice = { git = "https://github.com/DA0-DA0/polytone", rev = "a94feae" }
 cw-utils = { workspace = true }
 valence-covenant-two-party-pol = { workspace = true }
-<<<<<<< HEAD
 valence-covenant-single-party-pol = { workspace = true }
-=======
 valence-covenant-swap = { workspace = true }
->>>>>>> 92f83c1d
 valence-two-party-pol-holder = { workspace = true }
 valence-single-party-pol-holder = { workspace = true }
 valence-astroport-liquid-pooler = { workspace = true }
