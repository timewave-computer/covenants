#![allow(dead_code, unused_must_use)]

use std::error::Error;

use local_ictest_e2e::tests::{
<<<<<<< HEAD
    ibc_forwarder::ibc_forwarder::test_ibc_forwarder,
=======
    liquid_staker::liquid_staker::test_liquid_staker,
>>>>>>> 9b3adc55
    remote_chain_splitter::remote_chain_splitter::test_remote_chain_splitter,
    single_party_pol::single_party_pol_stride::test_single_party_pol_stride,
    swap::token_swap::test_token_swap,
    two_party_pol::{
        two_party_pol_native::test_two_party_pol_native,
        two_party_pol_not_native::test_two_party_pol, two_party_pol_osmo::test_two_party_pol_osmo,
    },
};

use localic_std::polling::poll_for_start;
use localic_utils::{
    ConfigChainBuilder, TestContextBuilder, GAIA_CHAIN_NAME, LOCAL_IC_API_URL, NEUTRON_CHAIN_NAME,
    OSMOSIS_CHAIN_NAME, STRIDE_CHAIN_NAME,
};
use reqwest::blocking::Client;

// Run `local-ic start neutron_gaia --api-port 42069` before running this test inside the local-interchaintest directory to spin up the environment
fn main() -> Result<(), Box<dyn Error>> {
    env_logger::init();
    let client = Client::new();
    poll_for_start(&client, LOCAL_IC_API_URL, 300);

    let mut test_ctx = TestContextBuilder::default()
        .with_unwrap_raw_logs(true)
        .with_chain(ConfigChainBuilder::default_neutron().build()?)
        .with_chain(ConfigChainBuilder::default_osmosis().build()?)
        .with_chain(ConfigChainBuilder::default_stride().build()?)
        .with_chain(ConfigChainBuilder::default_gaia().build()?)
        .with_artifacts_dir("artifacts")
        .with_transfer_channels(OSMOSIS_CHAIN_NAME, NEUTRON_CHAIN_NAME)
        .with_transfer_channels(OSMOSIS_CHAIN_NAME, GAIA_CHAIN_NAME)
        .with_transfer_channels(NEUTRON_CHAIN_NAME, GAIA_CHAIN_NAME)
        .with_transfer_channels(STRIDE_CHAIN_NAME, GAIA_CHAIN_NAME)
        .with_transfer_channels(STRIDE_CHAIN_NAME, NEUTRON_CHAIN_NAME)
        .build()?;

    test_ctx.set_up_stride_host_zone(GAIA_CHAIN_NAME);

    test_single_party_pol_stride(&mut test_ctx);
    test_token_swap(&mut test_ctx);
    test_two_party_pol_osmo(&mut test_ctx);
    test_two_party_pol_native(&mut test_ctx);
    test_two_party_pol(&mut test_ctx);
    test_remote_chain_splitter(&mut test_ctx);
<<<<<<< HEAD
    test_ibc_forwarder(&mut test_ctx);
=======
    test_liquid_staker(&mut test_ctx);
>>>>>>> 9b3adc55

    Ok(())
}<|MERGE_RESOLUTION|>--- conflicted
+++ resolved
@@ -3,11 +3,8 @@
 use std::error::Error;
 
 use local_ictest_e2e::tests::{
-<<<<<<< HEAD
     ibc_forwarder::ibc_forwarder::test_ibc_forwarder,
-=======
     liquid_staker::liquid_staker::test_liquid_staker,
->>>>>>> 9b3adc55
     remote_chain_splitter::remote_chain_splitter::test_remote_chain_splitter,
     single_party_pol::single_party_pol_stride::test_single_party_pol_stride,
     swap::token_swap::test_token_swap,
@@ -52,11 +49,8 @@
     test_two_party_pol_native(&mut test_ctx);
     test_two_party_pol(&mut test_ctx);
     test_remote_chain_splitter(&mut test_ctx);
-<<<<<<< HEAD
     test_ibc_forwarder(&mut test_ctx);
-=======
     test_liquid_staker(&mut test_ctx);
->>>>>>> 9b3adc55
 
     Ok(())
 }