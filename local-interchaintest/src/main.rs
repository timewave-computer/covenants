#![allow(dead_code, unused_must_use)]

use std::error::Error;

use local_ictest_e2e::tests::{
<<<<<<< HEAD
    single_party_pol::single_party_pol_stride::test_single_party_pol_stride,
=======
    swap::token_swap::test_token_swap,
>>>>>>> 92f83c1d
    two_party_pol::{
        two_party_pol_native::test_two_party_pol_native,
        two_party_pol_not_native::test_two_party_pol, two_party_pol_osmo::test_two_party_pol_osmo,
    },
};

use localic_std::polling::poll_for_start;
use localic_utils::{
    ConfigChainBuilder, TestContextBuilder, GAIA_CHAIN_NAME, LOCAL_IC_API_URL, NEUTRON_CHAIN_NAME,
    OSMOSIS_CHAIN_NAME, STRIDE_CHAIN_NAME,
};
use reqwest::blocking::Client;

// Run `local-ic start neutron_gaia --api-port 42069` before running this test inside the local-interchaintest directory to spin up the environment
fn main() -> Result<(), Box<dyn Error>> {
    env_logger::init();
    let client = Client::new();
    poll_for_start(&client, LOCAL_IC_API_URL, 300);

    let mut test_ctx = TestContextBuilder::default()
        .with_unwrap_raw_logs(true)
        .with_chain(ConfigChainBuilder::default_neutron().build()?)
        .with_chain(ConfigChainBuilder::default_osmosis().build()?)
        .with_chain(ConfigChainBuilder::default_stride().build()?)
        .with_chain(ConfigChainBuilder::default_gaia().build()?)
        .with_artifacts_dir("artifacts")
        .with_transfer_channels(OSMOSIS_CHAIN_NAME, NEUTRON_CHAIN_NAME)
        .with_transfer_channels(OSMOSIS_CHAIN_NAME, GAIA_CHAIN_NAME)
        .with_transfer_channels(NEUTRON_CHAIN_NAME, GAIA_CHAIN_NAME)
        .with_transfer_channels(STRIDE_CHAIN_NAME, GAIA_CHAIN_NAME)
        .with_transfer_channels(STRIDE_CHAIN_NAME, NEUTRON_CHAIN_NAME)
        .build()?;

    test_ctx.set_up_stride_host_zone(GAIA_CHAIN_NAME);

<<<<<<< HEAD
    test_single_party_pol_stride(&mut test_ctx);
=======
    test_token_swap(&mut test_ctx);
>>>>>>> 92f83c1d
    test_two_party_pol_osmo(&mut test_ctx);
    test_two_party_pol_native(&mut test_ctx);
    test_two_party_pol(&mut test_ctx);

    Ok(())
}<|MERGE_RESOLUTION|>--- conflicted
+++ resolved
@@ -3,11 +3,8 @@
 use std::error::Error;
 
 use local_ictest_e2e::tests::{
-<<<<<<< HEAD
     single_party_pol::single_party_pol_stride::test_single_party_pol_stride,
-=======
     swap::token_swap::test_token_swap,
->>>>>>> 92f83c1d
     two_party_pol::{
         two_party_pol_native::test_two_party_pol_native,
         two_party_pol_not_native::test_two_party_pol, two_party_pol_osmo::test_two_party_pol_osmo,
@@ -43,11 +40,8 @@
 
     test_ctx.set_up_stride_host_zone(GAIA_CHAIN_NAME);
 
-<<<<<<< HEAD
     test_single_party_pol_stride(&mut test_ctx);
-=======
     test_token_swap(&mut test_ctx);
->>>>>>> 92f83c1d
     test_two_party_pol_osmo(&mut test_ctx);
     test_two_party_pol_native(&mut test_ctx);
     test_two_party_pol(&mut test_ctx);
