pub mod ibc_forwarder;
pub mod liquid_staker;
pub mod osmo_liquid_pooler;
<<<<<<< HEAD
pub mod osmo_lp_outpost;
=======
>>>>>>> e7bd85c9
pub mod remote_chain_splitter;
pub mod single_party_pol;
pub mod swap;
pub mod two_party_pol;<|MERGE_RESOLUTION|>--- conflicted
+++ resolved
@@ -1,10 +1,7 @@
 pub mod ibc_forwarder;
 pub mod liquid_staker;
 pub mod osmo_liquid_pooler;
-<<<<<<< HEAD
 pub mod osmo_lp_outpost;
-=======
->>>>>>> e7bd85c9
 pub mod remote_chain_splitter;
 pub mod single_party_pol;
 pub mod swap;
