--- conflicted
+++ resolved
@@ -794,7 +794,6 @@
 
 				str, err := json.Marshal(createPairMsg)
 				require.NoError(t, err, "Failed to marshall CreatePair message")
-				print("\ncreate pair msg: ", string(str))
 
 				createCmd := []string{"neutrond", "tx", "wasm", "execute",
 					factoryAddress,
@@ -813,7 +812,6 @@
 					"-y",
 				}
 
-				print("\ncreate pair cmd: ", string(strings.Join(createCmd, " ")))
 				_, _, err = cosmosNeutron.Exec(ctx, createCmd, nil)
 				require.NoError(t, err, err)
 				err = testutil.WaitForBlocks(ctx, 30, atom, neutron)
@@ -1007,20 +1005,13 @@
 				LsAssetLimit:     "7204688721",
 			}
 			lpMsg := PresetLpFields{
-<<<<<<< HEAD
 				// SlippageTolerance: "",
-				Autostake:  false,
-				Assets:     assets,
-				LpCode:     lperCodeId,
-				Label:      "covenant-lp",
-				PriceDelta: "0.1",
-=======
+				Autostake:          false,
+				Assets:             assets,
 				LpCode:             lperCodeId,
 				Label:              "covenant-lp",
-				Autostake:          false,
-				Assets:             assets,
+				ExpectedPriceDelta: "0.5",
 				SingleSideLpLimits: singleSideLpLimits,
->>>>>>> 6fc010e8
 			}
 
 			holderMsg := PresetHolderFields{
